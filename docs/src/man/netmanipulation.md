<<<<<<< HEAD
# Network manipulation

The package contains a good number of utilities to manipulate phylogenetic
networks. Functions that are not exported are more likely to experience
breaking changes in future versions, but can be used by prefixing their
name with `PhyloNetworks.`.

Here is a list of the most useful functions that can handle networks of any level.
They typically assume a bicombining network, that is, a network in which
each hybrid node has exactly 2 parents (never more).

To traverse or learn something about a network, node or edge, see for example:
- [`tipLabels`](@ref),
  [`PhyloNetworks.descendants`](@ref) for the clade ("hardwired cluster") below an edge,
  [`PhyloNetworks.isdescendant`](@ref),
  [`PhyloNetworks.isconnected`](@ref),
  [`PhyloNetworks.getconnectingedge`](@ref)
- [`displayedTrees`](@ref), [`majorTree`](@ref),
  [`biconnectedComponents`](@ref), [`PhyloNetworks.blobInfo`](@ref)
- [`hardwiredCluster`](@ref), [`hardwiredClusters`](@ref)
- [`getroot`](@ref), [`isrootof`](@ref),
  [`isleaf`](@ref PhyloNetworks.isrootof), [`isexternal`](@ref PhyloNetworks.isrootof),
  [`isparentof`](@ref), [`ischildof`](@ref PhyloNetworks.isparentof),
  [`hassinglechild`](@ref),
- [`getchild`](@ref), [`getchildren`](@ref PhyloNetworks.getchild),
  [`getchildedge`](@ref PhyloNetworks.getchild)
  [`getparent`](@ref), [`getparents`](@ref PhyloNetworks.getparent),
  [`getparentminor`](@ref PhyloNetworks.getparent),
  [`getparentedge`](@ref PhyloNetworks.getparent),
  [`getparentedgeminor`](@ref PhyloNetworks.getparent),
  [`getpartneredge`](@ref)

To modify a network, for example:
- [`rootonedge!`](@ref), [`rootatnode!`](@ref):
  very useful to root with an outgroup, and [`rotate!`](@ref) to improve plots
- [`deleteleaf!`](@ref),
  [`deleteaboveLSA!`](@ref) (the "least stable ancestor" may be different from the root)
- [`deleteHybridThreshold!`](@ref) to simplify a network by deleting edges with small γ's
- [`removedegree2nodes!`](@ref), [`shrink3cycles!`](@ref), [`shrink2cycles!`](@ref),
  [`PhyloNetworks.shrinkedge!`](@ref)
- [`PhyloNetworks.addleaf!`](@ref),
  [`PhyloNetworks.deletehybridedge!`](@ref),
  [`PhyloNetworks.addhybridedge!`](@ref)
- [`nni!`](@ref) (nearest neighbor interchange),
  [`PhyloNetworks.fliphybrid!`](@ref) to flip the direction of a hybrid edge
- [`PhyloNetworks.unzip_canonical!`](@ref) to "unzip" (or zip down) all
  reticulations, or [`PhyloNetworks.rezip_canonical!`](@ref) to undo.

To compare networks or compare nodes in a network, for example:
- [`hardwiredClusterDistance`](@ref): extends the Robinson-Foulds distance,
  it's a dissimilarity measure on networks
- [`pairwiseTaxonDistanceMatrix`](@ref) for *average* distances,
  [`getNodeAges`](@ref) if ultrametric network,
  [`PhyloNetworks.getHeights`](@ref), [`vcv`](@ref)
=======
# Network manipulation

The package contains a good number of utilities to manipulate phylogenetic
networks. Functions that are not exported are more likely to experience
breaking changes in future versions, but can be used by prefixing their
name with `PhyloNetworks.`.

Here is a list of the most useful functions that can handle networks of any level.
They typically assume a bicombining network, that is, a network in which
each hybrid node has exactly 2 parents (never more).

To traverse or learn something about a network, node or edge, see for example:
- [`tipLabels`](@ref),
  [`PhyloNetworks.descendants`](@ref) for the clade ("hardwired cluster") below an edge,
  [`PhyloNetworks.isdescendant`](@ref),
  [`PhyloNetworks.isconnected`](@ref),
  [`PhyloNetworks.getconnectingedge`](@ref)
- [`displayedTrees`](@ref), [`majorTree`](@ref),
  [`biconnectedComponents`](@ref), [`PhyloNetworks.blobInfo`](@ref)
- [`hardwiredCluster`](@ref), [`hardwiredClusters`](@ref)
- [`getroot`](@ref), [`isrootof`](@ref),
  [`isleaf`](@ref PhyloNetworks.isrootof), [`isexternal`](@ref PhyloNetworks.isrootof),
  [`isparentof`](@ref), [`ischildof`](@ref PhyloNetworks.isparentof),
  [`hassinglechild`](@ref),
- [`getchild`](@ref), [`getchildren`](@ref PhyloNetworks.getchild),
  [`getchildedge`](@ref PhyloNetworks.getchild)
  [`getparent`](@ref), [`getparents`](@ref PhyloNetworks.getparent),
  [`getparentminor`](@ref PhyloNetworks.getparent),
  [`getparentedge`](@ref PhyloNetworks.getparent),
  [`getparentedgeminor`](@ref PhyloNetworks.getparent),
  [`getpartneredge`](@ref)
- [`istimeconsistent`](@ref)

To modify a network, for example:
- [`rootonedge!`](@ref), [`rootatnode!`](@ref):
  very useful to root with an outgroup, and [`rotate!`](@ref) to improve plots
- [`deleteleaf!`](@ref),
  [`deleteaboveLSA!`](@ref) (the "least stable ancestor" may be different from the root)
- [`deleteHybridThreshold!`](@ref) to simplify a network by deleting edges with small γ's
- [`removedegree2nodes!`](@ref), [`shrink3cycles!`](@ref), [`shrink2cycles!`](@ref),
  [`PhyloNetworks.shrinkedge!`](@ref)
- [`PhyloNetworks.addleaf!`](@ref),
  [`PhyloNetworks.deletehybridedge!`](@ref),
  [`PhyloNetworks.addhybridedge!`](@ref)
- [`nni!`](@ref) (nearest neighbor interchange),
  [`PhyloNetworks.fliphybrid!`](@ref) to flip the direction of a hybrid edge
- [`PhyloNetworks.unzip_canonical!`](@ref) to "unzip" (or zip down) all
  reticulations, or [`PhyloNetworks.rezip_canonical!`](@ref) to undo.

To compare networks or compare nodes in a network, for example:
- [`hardwiredClusterDistance`](@ref): extends the Robinson-Foulds distance,
  it's a dissimilarity measure on networks
- [`pairwiseTaxonDistanceMatrix`](@ref) for *average* distances,
  [`getNodeAges`](@ref) if ultrametric network,
  [`getnodeheights`](@ref), [`getnodeheights_average`](@ref),
  [`vcv`](@ref)
>>>>>>> 8589146c
<|MERGE_RESOLUTION|>--- conflicted
+++ resolved
@@ -1,59 +1,3 @@
-<<<<<<< HEAD
-# Network manipulation
-
-The package contains a good number of utilities to manipulate phylogenetic
-networks. Functions that are not exported are more likely to experience
-breaking changes in future versions, but can be used by prefixing their
-name with `PhyloNetworks.`.
-
-Here is a list of the most useful functions that can handle networks of any level.
-They typically assume a bicombining network, that is, a network in which
-each hybrid node has exactly 2 parents (never more).
-
-To traverse or learn something about a network, node or edge, see for example:
-- [`tipLabels`](@ref),
-  [`PhyloNetworks.descendants`](@ref) for the clade ("hardwired cluster") below an edge,
-  [`PhyloNetworks.isdescendant`](@ref),
-  [`PhyloNetworks.isconnected`](@ref),
-  [`PhyloNetworks.getconnectingedge`](@ref)
-- [`displayedTrees`](@ref), [`majorTree`](@ref),
-  [`biconnectedComponents`](@ref), [`PhyloNetworks.blobInfo`](@ref)
-- [`hardwiredCluster`](@ref), [`hardwiredClusters`](@ref)
-- [`getroot`](@ref), [`isrootof`](@ref),
-  [`isleaf`](@ref PhyloNetworks.isrootof), [`isexternal`](@ref PhyloNetworks.isrootof),
-  [`isparentof`](@ref), [`ischildof`](@ref PhyloNetworks.isparentof),
-  [`hassinglechild`](@ref),
-- [`getchild`](@ref), [`getchildren`](@ref PhyloNetworks.getchild),
-  [`getchildedge`](@ref PhyloNetworks.getchild)
-  [`getparent`](@ref), [`getparents`](@ref PhyloNetworks.getparent),
-  [`getparentminor`](@ref PhyloNetworks.getparent),
-  [`getparentedge`](@ref PhyloNetworks.getparent),
-  [`getparentedgeminor`](@ref PhyloNetworks.getparent),
-  [`getpartneredge`](@ref)
-
-To modify a network, for example:
-- [`rootonedge!`](@ref), [`rootatnode!`](@ref):
-  very useful to root with an outgroup, and [`rotate!`](@ref) to improve plots
-- [`deleteleaf!`](@ref),
-  [`deleteaboveLSA!`](@ref) (the "least stable ancestor" may be different from the root)
-- [`deleteHybridThreshold!`](@ref) to simplify a network by deleting edges with small γ's
-- [`removedegree2nodes!`](@ref), [`shrink3cycles!`](@ref), [`shrink2cycles!`](@ref),
-  [`PhyloNetworks.shrinkedge!`](@ref)
-- [`PhyloNetworks.addleaf!`](@ref),
-  [`PhyloNetworks.deletehybridedge!`](@ref),
-  [`PhyloNetworks.addhybridedge!`](@ref)
-- [`nni!`](@ref) (nearest neighbor interchange),
-  [`PhyloNetworks.fliphybrid!`](@ref) to flip the direction of a hybrid edge
-- [`PhyloNetworks.unzip_canonical!`](@ref) to "unzip" (or zip down) all
-  reticulations, or [`PhyloNetworks.rezip_canonical!`](@ref) to undo.
-
-To compare networks or compare nodes in a network, for example:
-- [`hardwiredClusterDistance`](@ref): extends the Robinson-Foulds distance,
-  it's a dissimilarity measure on networks
-- [`pairwiseTaxonDistanceMatrix`](@ref) for *average* distances,
-  [`getNodeAges`](@ref) if ultrametric network,
-  [`PhyloNetworks.getHeights`](@ref), [`vcv`](@ref)
-=======
 # Network manipulation
 
 The package contains a good number of utilities to manipulate phylogenetic
@@ -109,5 +53,4 @@
 - [`pairwiseTaxonDistanceMatrix`](@ref) for *average* distances,
   [`getNodeAges`](@ref) if ultrametric network,
   [`getnodeheights`](@ref), [`getnodeheights_average`](@ref),
-  [`vcv`](@ref)
->>>>>>> 8589146c
+  [`vcv`](@ref)