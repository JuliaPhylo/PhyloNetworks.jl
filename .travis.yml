--- conflicted
+++ resolved
@@ -1,15 +1,8 @@
 language: julia
-<<<<<<< HEAD
-os:
- - linux
- - osx
-julia:
-=======
 os: # WARNING: any change here must also be done in docs/make.jl
-#  - linux
+  - linux
   - osx
 julia: # WARNING: any change here must also be done in docs/make.jl
->>>>>>> 1f424baf
 #  - release
  - 0.6
 env:
