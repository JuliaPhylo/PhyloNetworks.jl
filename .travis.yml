language: julia
os: # WARNING: any change here must also be done in docs/make.jl
  - linux
  - osx
julia: # WARNING: any change here must also be done in docs/make.jl
# - release
  - 0.6
env:
  - DRAW_FIG="false"
    DOCUMENTER_DEBUG="true"
notifications:
  email: false
## Following 4 lines are taken from here:
# https://github.com/JuliaOpt/NLopt.jl/blob/master/.travis.yml#L10
# They're meant to fix the NLopt build on Linux.
addons:
    apt: # apt-get for linux
        packages:
            - libnlopt0 # We install it this way to be able to run Travis with `sudo: false`

  # Fix NLopt. This line should be removed when a a new release of NLopt is out.
  - if [ "$TRAVIS_OS_NAME" == "osx" ]; then julia -e 'Pkg.clone("https://github.com/JuliaOpt/NLopt.jl"); Pkg.build("NLopt")'; fi

  # Binaries
# - export PATH=$HOME/.local/bin:$PATH

after_success:
<<<<<<< HEAD
  # Build doc
  - chmod +x docs/make.sh
  - ./docs/make.sh
  # Code coverage
  - julia -e 'cd(Pkg.dir("PhyloNetworks")); Pkg.add("Coverage"); using Coverage; Codecov.submit(process_folder())'
=======
  # push coverage results to Coveralls
  - julia -e 'cd(Pkg.dir("PhyloNetworks")); Pkg.add("Coverage"); using Coverage; Coveralls.submit(Coveralls.process_folder())'
  # push coverage results to Codecov
  - julia -e 'cd(Pkg.dir("PhyloNetworks")); Pkg.add("Coverage"); using Coverage; Codecov.submit(Codecov.process_folder())'
  # build doc
  - chmod +x docs/make.sh
  - ./docs/make.sh
>>>>>>> 4cf6b592
<|MERGE_RESOLUTION|>--- conflicted
+++ resolved
@@ -25,18 +25,10 @@
 # - export PATH=$HOME/.local/bin:$PATH
 
 after_success:
-<<<<<<< HEAD
-  # Build doc
-  - chmod +x docs/make.sh
-  - ./docs/make.sh
-  # Code coverage
-  - julia -e 'cd(Pkg.dir("PhyloNetworks")); Pkg.add("Coverage"); using Coverage; Codecov.submit(process_folder())'
-=======
   # push coverage results to Coveralls
   - julia -e 'cd(Pkg.dir("PhyloNetworks")); Pkg.add("Coverage"); using Coverage; Coveralls.submit(Coveralls.process_folder())'
   # push coverage results to Codecov
   - julia -e 'cd(Pkg.dir("PhyloNetworks")); Pkg.add("Coverage"); using Coverage; Codecov.submit(Codecov.process_folder())'
   # build doc
   - chmod +x docs/make.sh
-  - ./docs/make.sh
->>>>>>> 4cf6b592
+  - ./docs/make.sh