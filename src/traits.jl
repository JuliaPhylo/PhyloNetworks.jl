# functions for trait evolution on network
# Claudia & Paul Bastide: November 2015

###############################################################################
###############################################################################
## Function to traverse the network in the pre-order, updating a matrix
###############################################################################
###############################################################################

# Matrix with rows and/or columns in topological order of the net.
"""
    MatrixTopologicalOrder

Matrix associated to an [`HybridNetwork`](@ref) sorted in topological order.

The following functions and extractors can be applied to it: [`tipLabels`](@ref), `obj[:Tips]`, `obj[:InternalNodes]`, `obj[:TipsNodes]` (see documentation for function [`getindex(::MatrixTopologicalOrder, ::Symbol)`](@ref)).

Functions [`sharedPathMatrix`](@ref) and [`simulate`](@ref) return objects of this type.

The `MatrixTopologicalOrder` object has fields: `V`, `nodeNumbersTopOrder`, `internalNodeNumbers`, `tipNumbers`, `tipNames`, `indexation`.
Type in "?MatrixTopologicalOrder.field" to get documentation on a specific field.
"""
struct MatrixTopologicalOrder
    "V: the matrix per se"
    V::Matrix # Matrix in itself
    "nodeNumbersTopOrder: vector of nodes numbers in the topological order, used for the matrix"
    nodeNumbersTopOrder::Vector{Int} # Vector of nodes numbers for ordering of the matrix
    "internalNodeNumbers: vector of internal nodes number, in the original net order"
    internalNodeNumbers::Vector{Int} # Internal nodes numbers (original net order)
    "tipNumbers: vector of tips numbers, in the origial net order"
    tipNumbers::Vector{Int} # Tips numbers (original net order)
    "tipNames: vector of tips names, in the original net order"
    tipNames::Vector # Tips Names (original net order)
    """
    indexation: a string giving the type of matrix `V`:
    -"r": rows only are indexed by the nodes of the network
    -"c": columns only are indexed by the nodes of the network
    -"b": both rows and columns are indexed by the nodes of the network
    """
    indexation::AbstractString # Are rows ("r"), columns ("c") or both ("b") indexed by nodes numbers in the matrix ?
end

function Base.show(io::IO, obj::MatrixTopologicalOrder)
    println(io, "$(typeof(obj)):\n$(obj.V)")
end

# docstring already in descriptive.jl
function tipLabels(obj::MatrixTopologicalOrder)
    return obj.tipNames
end

# This function takes an init and update funtions as arguments
# It does the recursion using these functions on a preordered network.
function recursionPreOrder(net::HybridNetwork,
                           checkPreorder=true::Bool,
                           init=identity::Function,
                           updateRoot=identity::Function,
                           updateTree=identity::Function,
                           updateHybrid=identity::Function,
                           indexation="b"::AbstractString,
                           params...)
    net.isRooted || error("net needs to be rooted for a pre-oreder recursion")
    if(checkPreorder)
        preorder!(net)
    end
    M = recursionPreOrder(net.nodes_changed, init, updateRoot, updateTree, updateHybrid, params)
    # Find numbers of internal nodes
    nNodes = [n.number for n in net.node]
    nleaf = [n.number for n in net.leaf]
    deleteat!(nNodes, indexin(nleaf, nNodes))
    MatrixTopologicalOrder(M, [n.number for n in net.nodes_changed], nNodes, nleaf, [n.name for n in net.leaf], indexation)
end

"""
    recursionPreOrder(nodes, init_function, root_function, tree_node_function,
                      hybrid_node_function, parameters)
    recursionPreOrder!(nodes, AbstractArray, root_function, tree_node_function,
                       hybrid_node_function, parameters)
    updatePreOrder(index, nodes, updated_matrix, root_function, tree_node_function,
                   hybrid_node_function, parameters)

Generic tool to apply a pre-order (or topological ordering) algorithm.
Used by `sharedPathMatrix` and by `pairwiseTaxonDistanceMatrix`.
"""
function recursionPreOrder(nodes::Vector{Node},
                           init::Function,
                           updateRoot::Function,
                           updateTree::Function,
                           updateHybrid::Function,
                           params)
    M = init(nodes, params)
    recursionPreOrder!(nodes, M, updateRoot, updateTree, updateHybrid, params)
end
@doc (@doc recursionPreOrder) recursionPreOrder!
function recursionPreOrder!(nodes::Vector{Node},
                           M::AbstractArray,
                           updateRoot::Function,
                           updateTree::Function,
                           updateHybrid::Function,
                           params)
    for i in 1:length(nodes) #sorted list of nodes
        updatePreOrder!(i, nodes, M, updateRoot, updateTree, updateHybrid, params)
    end
    return M
end

# Update on the network
# Takes three function as arguments : updateRoot, updateTree, updateHybrid
@doc (@doc recursionPreOrder) updatePreOrder!
function updatePreOrder!(i::Int,
                         nodes::Vector{Node},
                         V::AbstractArray, updateRoot::Function,
                         updateTree::Function,
                         updateHybrid::Function,
                         params)
    parent = getParents(nodes[i]) #array of nodes (empty, size 1 or 2)
    if(isempty(parent)) #nodes[i] is root
        updateRoot(V, i, params)
    elseif(length(parent) == 1) #nodes[i] is tree
        parentIndex = getIndex(parent[1],nodes)
        edge = getConnectingEdge(nodes[i],parent[1])
        updateTree(V, i, parentIndex, edge, params)
    elseif(length(parent) == 2) #nodes[i] is hybrid
        parentIndex1 = getIndex(parent[1],nodes)
        parentIndex2 = getIndex(parent[2],nodes)
        edge1 = getConnectingEdge(nodes[i],parent[1])
        edge2 = getConnectingEdge(nodes[i],parent[2])
        edge1.hybrid || error("connecting edge between node $(nodes[i].number) and $(parent[1].number) should be a hybrid egde")
        edge2.hybrid || error("connecting edge between node $(nodes[i].number) and $(parent[2].number) should be a hybrid egde")
        updateHybrid(V, i, parentIndex1, parentIndex2, edge1, edge2, params)
    end
end

## Same, but in post order (tips to root)
function recursionPostOrder(net::HybridNetwork,
                            checkPreorder=true::Bool,
                            init=identity::Function,
                            updateTip=identity::Function,
                            updateNode=identity::Function,
                            indexation="b"::AbstractString,
                            params...)
    net.isRooted || error("net needs to be rooted for a post-order recursion")
    if(checkPreorder)
        preorder!(net)
    end
    M = recursionPostOrder(net.nodes_changed, init, updateTip, updateNode, params)
    # Find numbers of internal nodes
    nNodes = [n.number for n in net.node]
    nleaf = [n.number for n in net.leaf]
    deleteat!(nNodes, indexin(nleaf, nNodes))
    MatrixTopologicalOrder(M, [n.number for n in net.nodes_changed], nNodes, nleaf, [n.name for n in net.leaf], indexation)
end

"""
    recursionPostOrder(nodes, init_function, tip_function, node_function,
                       parameters)
    updatePostOrder(index, nodes, updated_matrix, tip_function, node_function,
                    parameters)

Generic tool to apply a post-order (or topological ordering) algorithm.
Used by `descendenceMatrix`.
"""
function recursionPostOrder(nodes::Vector{Node},
                            init::Function,
                            updateTip::Function,
                            updateNode::Function,
                            params)
    n = length(nodes)
    M = init(nodes, params)
    for i in n:-1:1 #sorted list of nodes
        updatePostOrder!(i, nodes, M, updateTip, updateNode, params)
    end
    return M
end
@doc (@doc recursionPostOrder) updatePostOrder!
function updatePostOrder!(i::Int,
                          nodes::Vector{Node},
                          V::Matrix,
                          updateTip::Function,
                          updateNode::Function,
                          params)
    children = getChildren(nodes[i]) #array of nodes (empty, size 1 or 2)
    if(isempty(children)) #nodes[i] is a tip
        updateTip(V, i, params)
    else
        childrenIndex = [getIndex(n, nodes) for n in children]
        edges = [getConnectingEdge(nodes[i], c) for c in children]
        updateNode(V, i, childrenIndex, edges, params)
    end
end

# Extract the right part of a matrix in topological order
# Tips : submatrix corresponding to tips
# InternalNodes : submatrix corresponding to internal nodes
# TipsNodes : submatrix nTips x nNodes of interactions
# !! Extract sub-matrices in the original net nodes numbers !!
# function Base.getindex(obj::MatrixTopologicalOrder, d::Symbol)
#   if d == :Tips # Extract rows and/or columns corresponding to the tips
#       mask = indexin(obj.tipNumbers, obj.nodeNumbersTopOrder)
#       obj.indexation == "b" && return obj.V[mask, mask] # both columns and rows are indexed by nodes
#       obj.indexation == "c" && return obj.V[:, mask] # Only the columns
#       obj.indexation == "r" && return obj.V[mask, :] # Only the rows
#   end
#   if d == :InternalNodes # Idem, for internal nodes
#       mask = indexin(obj.internalNodeNumbers, obj.nodeNumbersTopOrder)
#       obj.indexation == "b" && return obj.V[mask, mask]
#       obj.indexation == "c" && return obj.V[:, mask]
#       obj.indexation == "r" && return obj.V[mask, :]
#   end
#   if d == :TipsNodes
#       maskNodes = indexin(obj.internalNodeNumbers, obj.nodeNumbersTopOrder)
#       maskTips = indexin(obj.tipNumbers, obj.nodeNumbersTopOrder,)
#       obj.indexation == "b" && return obj.V[maskTips, maskNodes]
#       obj.indexation == "c" && error("Both rows and columns must be net
#       ordered to take the submatrix tips vs internal nodes.")
#       obj.indexation == "r" && error("Both rows and columns must be net
#       ordered to take the submatrix tips vs internal nodes.")
#   end
#   d == :All && return obj.V
# end

# If some tips are missing, treat them as "internal nodes"
"""
    getindex(obj, d,[ indTips, nonmissing])

Getting submatrices of an object of type [`MatrixTopologicalOrder`](@ref).

# Arguments
* `obj::MatrixTopologicalOrder`: the matrix from which to extract.
* `d::Symbol`: a symbol precising which sub-matrix to extract. Can be:
  * `:Tips` columns and/or rows corresponding to the tips
  * `:InternalNodes` columns and/or rows corresponding to the internal nodes
  * `:TipsNodes` columns corresponding to internal nodes, and row to tips (works only is indexation="b")
* `indTips::Vector{Int}`: optional argument precising a specific order for the tips (internal use).
* `nonmissing::BitArray{1}`: optional argument saying which tips have data (internal use).

"""
function Base.getindex(obj::MatrixTopologicalOrder,
                       d::Symbol,
                       indTips=collect(1:length(obj.tipNumbers))::Vector{Int},
                       nonmissing=trues(length(obj.tipNumbers))::BitArray{1})
    if d == :Tips # Extract rows and/or columns corresponding to the tips with data
        maskTips = indexin(obj.tipNumbers, obj.nodeNumbersTopOrder)
        maskTips = maskTips[indTips]
        maskTips = maskTips[nonmissing]
        obj.indexation == "b" && return obj.V[maskTips, maskTips] # both columns and rows are indexed by nodes
        obj.indexation == "c" && return obj.V[:, maskTips] # Only the columns
        obj.indexation == "r" && return obj.V[maskTips, :] # Only the rows
    end
    if d == :InternalNodes # Idem, for internal nodes
        maskNodes = indexin(obj.internalNodeNumbers, obj.nodeNumbersTopOrder)
        maskTips = indexin(obj.tipNumbers, obj.nodeNumbersTopOrder)
        maskTips = maskTips[indTips]
        maskNodes = [maskNodes; maskTips[.!nonmissing]]
        obj.indexation == "b" && return obj.V[maskNodes, maskNodes]
        obj.indexation == "c" && return obj.V[:, maskNodes]
        obj.indexation == "r" && return obj.V[maskNodes, :]
    end
    if d == :TipsNodes
        maskNodes = indexin(obj.internalNodeNumbers, obj.nodeNumbersTopOrder)
        maskTips = indexin(obj.tipNumbers, obj.nodeNumbersTopOrder)
        maskTips = maskTips[indTips]
        maskNodes = [maskNodes; maskTips[.!nonmissing]]
        maskTips = maskTips[nonmissing]
        obj.indexation == "b" && return obj.V[maskTips, maskNodes]
        obj.indexation == "c" && error("""Both rows and columns must be net
                                       ordered to take the submatrix tips vs internal nodes.""")
        obj.indexation == "r" && error("""Both rows and columns must be net
                                       ordered to take the submatrix tips vs internal nodes.""")
    end
    d == :All && return obj.V
end

###############################################################################
###############################################################################
## Functions to compute the variance-covariance between Node and its parents
###############################################################################
###############################################################################
"""
    vcv(net::HybridNetwork; model="BM"::AbstractString,
                            corr=false::Bool,
                            checkPreorder=true::Bool)

This function computes the variance covariance matrix between the tips of the
network, assuming a Brownian model of trait evolution (with unit variance).
If optional argument `corr` is set to `true`, then the correlation matrix is returned instead.

The function returns a `DataFrame` object, with columns named by the tips of the network.

The calculation of the covariance matrix requires a pre-ordering of nodes to be fast.
If `checkPreorder` is true (default), then [`preorder!`](@ref) is run on the network beforehand.
Otherwise, the network is assumed to be already in pre-order.

This function internally calls [`sharedPathMatrix`](@ref), that computes the variance
matrix between all the nodes of the network.

# Examples
```jldoctest
julia> tree_str = "(((t2:0.14,t4:0.33):0.59,t3:0.96):0.14,(t5:0.70,t1:0.18):0.90);";

julia> tree = readTopology(tree_str);

julia> C = vcv(tree)
5×5 DataFrame
│ Row │ t2      │ t4      │ t3      │ t5      │ t1      │
│     │ Float64 │ Float64 │ Float64 │ Float64 │ Float64 │
├─────┼─────────┼─────────┼─────────┼─────────┼─────────┤
│ 1   │ 0.87    │ 0.73    │ 0.14    │ 0.0     │ 0.0     │
│ 2   │ 0.73    │ 1.06    │ 0.14    │ 0.0     │ 0.0     │
│ 3   │ 0.14    │ 0.14    │ 1.1     │ 0.0     │ 0.0     │
│ 4   │ 0.0     │ 0.0     │ 0.0     │ 1.6     │ 0.9     │
│ 5   │ 0.0     │ 0.0     │ 0.0     │ 0.9     │ 1.08    │

```
The following block needs `ape` to be installed (not run):
```julia
julia> using RCall # Comparison with ape vcv function

julia> R"ape::vcv(ape::read.tree(text = \$tree_str))"
RCall.RObject{RCall.RealSxp}
     t2   t4   t3  t5   t1
t2 0.87 0.73 0.14 0.0 0.00
t4 0.73 1.06 0.14 0.0 0.00
t3 0.14 0.14 1.10 0.0 0.00
t5 0.00 0.00 0.00 1.6 0.90
t1 0.00 0.00 0.00 0.9 1.08

```

The covariance can also be calculated on a network
(for the model, see for Bastide et al. 2018)
```jldoctest
julia> net = readTopology("((t1:1.0,#H1:0.1::0.30):0.5,((t2:0.9)#H1:0.2::0.70,t3:1.1):0.4);");

julia> C = vcv(net)
3×3 DataFrame
│ Row │ t1      │ t2      │ t3      │
│     │ Float64 │ Float64 │ Float64 │
├─────┼─────────┼─────────┼─────────┤
│ 1   │ 1.5     │ 0.15    │ 0.0     │
│ 2   │ 0.15    │ 1.248   │ 0.28    │
│ 3   │ 0.0     │ 0.28    │ 1.5     │
```
"""
function vcv(net::HybridNetwork;
             model="BM"::AbstractString,
             corr=false::Bool,
             checkPreorder=true::Bool)
    @assert (model == "BM") "The 'vcv' function only works for a BM process (for now)."
    V = sharedPathMatrix(net; checkPreorder=checkPreorder)
    C = V[:Tips]
    corr && StatsBase.cov2cor!(C, sqrt.(diag(C)))
    Cd = convert(DataFrame, C)
    rename!(Cd, map(Symbol, V.tipNames))
    return(Cd)
end


"""
    sharedPathMatrix(net::HybridNetwork; checkPreorder=true::Bool)

This function computes the shared path matrix between all the nodes of a
network. It assumes that the network is in the pre-order. If checkPreorder is
true (default), then it runs function `preoder` on the network beforehand.

Returns an object of type [`MatrixTopologicalOrder`](@ref).

"""
function sharedPathMatrix(net::HybridNetwork;
                          checkPreorder=true::Bool)
    recursionPreOrder(net,
                      checkPreorder,
                      initsharedPathMatrix,
                      updateRootSharedPathMatrix!,
                      updateTreeSharedPathMatrix!,
                      updateHybridSharedPathMatrix!,
                      "b")
end

function updateRootSharedPathMatrix!(V::AbstractArray, i::Int, params)
    return
end


function updateTreeSharedPathMatrix!(V::Matrix,
                                     i::Int,
                                     parentIndex::Int,
                                     edge::Edge,
                                     params)
    for j in 1:(i-1)
        V[i,j] = V[j,parentIndex]
        V[j,i] = V[j,parentIndex]
    end
    V[i,i] = V[parentIndex,parentIndex] + edge.length
end

function updateHybridSharedPathMatrix!(V::Matrix,
                                       i::Int,
                                       parentIndex1::Int,
                                       parentIndex2::Int,
                                       edge1::Edge,
                                       edge2::Edge,
                                       params)
    for j in 1:(i-1)
        V[i,j] = V[j,parentIndex1]*edge1.gamma + V[j,parentIndex2]*edge2.gamma
        V[j,i] = V[i,j]
    end
    V[i,i] = edge1.gamma*edge1.gamma*(V[parentIndex1,parentIndex1] + edge1.length) + edge2.gamma*edge2.gamma*(V[parentIndex2,parentIndex2] + edge2.length) + 2*edge1.gamma*edge2.gamma*V[parentIndex1,parentIndex2]
end

function initsharedPathMatrix(nodes::Vector{Node}, params)
    n = length(nodes)
    return(zeros(Float64,n,n))
end

###############################################################################
###############################################################################
## Functions to compute the network matrix
###############################################################################
###############################################################################
"""
    descendenceMatrix(net::HybridNetwork; checkPreorder=true::Bool)

This function computes the inciednce matrix between all the nodes of a
network. It assumes that the network is in the pre-order. If checkPreorder is
true (default), then it runs function `preoder` on the network beforehand.

Returns an object of type [`MatrixTopologicalOrder`](@ref).

"""
function descendenceMatrix(net::HybridNetwork;
                         checkPreorder=true::Bool)
    recursionPostOrder(net,
                       checkPreorder,
                       initDescendenceMatrix,
                       updateTipDescendenceMatrix!,
                       updateNodeDescendenceMatrix!,
                       "r")
end

function updateTipDescendenceMatrix!(V::Matrix,
                                   i::Int,
                                   params)
    return
end

function updateNodeDescendenceMatrix!(V::Matrix,
                                    i::Int,
                                    childrenIndex::Vector{Int},
                                    edges::Vector{Edge},
                                    params)
    for j in 1:length(edges)
        V[:,i] .+= edges[j].gamma .* V[:,childrenIndex[j]]
    end
end

function initDescendenceMatrix(nodes::Vector{Node}, params)
    n = length(nodes)
    return(Matrix{Float64}(I, n, n)) # identity matrix
end

###############################################################################
###############################################################################
## Function to get the regressor out of a shift
###############################################################################
###############################################################################
"""
    regressorShift(node::Vector{Node}, net::HybridNetwork; checkPreorder=true::Bool)

`regressorShift(edge::Vector{Edge}, net::HybridNetwork; checkPreorder=true::Bool)`

Compute the regressor vectors associated with shifts on edges that are above nodes
`node`, or on edges `edge`, on a network `net`. It uses function [`descendenceMatrix`](@ref), so
`net` might be modified to sort it in a pre-order.
Return a `DataFrame` with as many rows as there are tips in net, and a column for
each shift, each labelled according to the pattern shift_{number_of_edge}. It has
an aditional column labelled `tipNames` to allow easy fitting afterward (see example).

# Examples
```jldoctest; filter = r"Info: Loading DataFrames support into Gadfly"
julia> net = readTopology("(A:2.5,((B:1,#H1:0.5::0.4):1,(C:1,(D:0.5)#H1:0.5::0.6):1):0.5);");

julia> preorder!(net)

julia> using PhyloPlots

julia> plot(net, :RCall, showNodeNumber=true); # to locate nodes

julia> nodes_shifts = indexin([1,-5], [n.number for n in net.node]) # Put a shift on edges ending at nodes 1 and -5
2-element Array{Union{Nothing, Int64},1}:
 1
 7

julia> params = ParamsBM(10, 0.1, ShiftNet(net.node[nodes_shifts], [3.0, -3.0],  net))
ParamsBM:
Parameters of a BM with fixed root:
mu: 10
Sigma2: 0.1

There are 2 shifts on the network:
──────────────────────────
  Edge Number  Shift Value
──────────────────────────
          8.0         -3.0
          1.0          3.0
──────────────────────────

julia> using Random; Random.seed!(2468); # sets the seed for reproducibility

julia> sim = simulate(net, params); # simulate a dataset with shifts

julia> using DataFrames # to handle data frames

julia> dat = DataFrame(trait = sim[:Tips], tipNames = sim.M.tipNames)
4×2 DataFrame
│ Row │ trait   │ tipNames │
│     │ Float64 │ String   │
├─────┼─────────┼──────────┤
│ 1   │ 13.392  │ A        │
│ 2   │ 9.55741 │ B        │
│ 3   │ 7.17704 │ C        │
│ 4   │ 7.88906 │ D        │

julia> dfr_shift = regressorShift(net.node[nodes_shifts], net) # the regressors matching the shifts.
4×3 DataFrame
│ Row │ shift_1 │ shift_8 │ tipNames │
│     │ Float64 │ Float64 │ String   │
├─────┼─────────┼─────────┼──────────┤
│ 1   │ 1.0     │ 0.0     │ A        │
│ 2   │ 0.0     │ 0.0     │ B        │
│ 3   │ 0.0     │ 1.0     │ C        │
│ 4   │ 0.0     │ 0.6     │ D        │

julia> dfr = innerjoin(dat, dfr_shift, on=:tipNames); # join data and regressors in a single dataframe

julia> using StatsModels # for statistical model formulas

julia> fitBM = phyloNetworklm(@formula(trait ~ shift_1 + shift_8), dfr, net) # actual fit
StatsModels.TableRegressionModel{PhyloNetworkLinearModel,Array{Float64,2}}

Formula: trait ~ 1 + shift_1 + shift_8

Model: BM

Parameter(s) Estimates:
Sigma2: 0.0112618

Coefficients:
────────────────────────────────────────────────────────────────────────
                Coef.  Std. Error      t  Pr(>|t|)  Lower 95%  Upper 95%
────────────────────────────────────────────────────────────────────────
(Intercept)   9.48238    0.327089  28.99    0.0220    5.32632   13.6384
shift_1       3.9096     0.46862    8.34    0.0759   -2.04479    9.86399
shift_8      -2.4179     0.422825  -5.72    0.1102   -7.7904     2.95461
────────────────────────────────────────────────────────────────────────
Log Likelihood: 1.8937302027
AIC: 4.2125395947

```

# See also
[`phyloNetworklm`](@ref), [`descendenceMatrix`](@ref), [`regressorHybrid`](@ref).
"""
function regressorShift(node::Vector{Node},
                        net::HybridNetwork; checkPreorder=true::Bool)
    T = descendenceMatrix(net; checkPreorder=checkPreorder)
    regressorShift(node, net, T)
end

function regressorShift(node::Vector{Node},
                        net::HybridNetwork,
                        T::MatrixTopologicalOrder)
    ## Get the descendence matrix for tips
    T_t = T[:Tips]
    ## Get the indices of the columns to keep
    ind = zeros(Int, length(node))
    for i in 1:length(node)
        !node[i].hybrid || error("Shifts on hybrid edges are not allowed")
        ind[i] = getIndex(node[i], net.nodes_changed)
    end
    df = DataFrame(T_t[:, ind])
    ## Get the names of the columns
    eNum = [getMajorParentEdgeNumber(n) for n in net.nodes_changed[ind]]
    # function tmp_fun(x::Int)
    #     if x<0
    #         return(Symbol("shift_m$(-x)"))
    #     else
    #         return(Symbol("shift_$(x)"))
    #     end
    # end
    function tmp_fun(x::Int)
        return(Symbol("shift_$(x)"))
    end
    rename!(df, [tmp_fun(num) for num in eNum])
    df[!,:tipNames]=T.tipNames
    return(df)
end

function regressorShift(edge::Vector{Edge},
                        net::HybridNetwork; checkPreorder=true::Bool)
    childs = [getChild(ee) for ee in edge]
    return(regressorShift(childs, net; checkPreorder=checkPreorder))
end

regressorShift(edge::Edge, net::HybridNetwork; checkPreorder=true::Bool) = regressorShift([edge], net; checkPreorder=checkPreorder)
regressorShift(node::Node, net::HybridNetwork; checkPreorder=true::Bool) = regressorShift([node], net; checkPreorder=checkPreorder)

"""
    regressorHybrid(net::HybridNetwork; checkPreorder=true::Bool)

Compute the regressor vectors associated with shifts on edges that imediatly below
all hybrid nodes of `net`. It uses function [`descendenceMatrix`](@ref) through
a call to [`regressorShift`](@ref), so `net` might be modified to sort it in a pre-order.
Return a `DataFrame` with as many rows as there are tips in net, and a column for
each hybrid, each labelled according to the pattern shift_{number_of_edge}. It has
an aditional column labelled `tipNames` to allow easy fitting afterward (see example).

This function can be used to test for heterosis.

# Examples
```jldoctest; filter = r"Info: Loading DataFrames support into Gadfly"
julia> using DataFrames # Needed to handle data frames.

julia> net = readTopology("(A:2.5,((B:1,#H1:0.5::0.4):1,(C:1,(D:0.5)#H1:0.5::0.6):1):0.5);");

julia> preorder!(net)

julia> using PhyloPlots

julia> plot(net, :RCall, showNodeNumber=true); # to locate nodes: node 5 is child of hybrid node

julia> nodes_hybrids = indexin([5], [n.number for n in net.node]) # Put a shift on edges below hybrids
1-element Array{Union{Nothing, Int64},1}:
 5

julia> params = ParamsBM(10, 0.1, ShiftNet(net.node[nodes_hybrids], [3.0],  net))
ParamsBM:
Parameters of a BM with fixed root:
mu: 10
Sigma2: 0.1

There are 1 shifts on the network:
──────────────────────────
  Edge Number  Shift Value
──────────────────────────
          6.0          3.0
──────────────────────────


julia> using Random; Random.seed!(2468); # sets the seed for reproducibility

julia> sim = simulate(net, params); # simulate a dataset with shifts

julia> dat = DataFrame(trait = sim[:Tips], tipNames = sim.M.tipNames)
4×2 DataFrame
│ Row │ trait   │ tipNames │
│     │ Float64 │ String   │
├─────┼─────────┼──────────┤
│ 1   │ 10.392  │ A        │
│ 2   │ 9.55741 │ B        │
│ 3   │ 10.177  │ C        │
│ 4   │ 12.6891 │ D        │

julia> dfr_hybrid = regressorHybrid(net) # the regressors matching the hybrids.
4×3 DataFrame
│ Row │ shift_6 │ tipNames │ sum     │
│     │ Float64 │ String   │ Float64 │
├─────┼─────────┼──────────┼─────────┤
│ 1   │ 0.0     │ A        │ 0.0     │
│ 2   │ 0.0     │ B        │ 0.0     │
│ 3   │ 0.0     │ C        │ 0.0     │
│ 4   │ 1.0     │ D        │ 1.0     │

julia> dfr = innerjoin(dat, dfr_hybrid, on=:tipNames); # join data and regressors in a single dataframe

julia> using StatsModels

julia> fitBM = phyloNetworklm(@formula(trait ~ shift_6), dfr, net) # actual fit
StatsModels.TableRegressionModel{PhyloNetworkLinearModel,Array{Float64,2}}

Formula: trait ~ 1 + shift_6

Model: BM

Parameter(s) Estimates:
Sigma2: 0.041206

Coefficients:
────────────────────────────────────────────────────────────────────────
                Coef.  Std. Error      t  Pr(>|t|)  Lower 95%  Upper 95%
────────────────────────────────────────────────────────────────────────
(Intercept)  10.064      0.277959  36.21    0.0008    8.86805   11.26
shift_6       2.72526    0.315456   8.64    0.0131    1.36796    4.08256
────────────────────────────────────────────────────────────────────────
Log Likelihood: -0.7006021946
AIC: 7.4012043891

```

# See also
[`phyloNetworklm`](@ref), [`descendenceMatrix`](@ref), [`regressorShift`](@ref).
"""
function regressorHybrid(net::HybridNetwork; checkPreorder=true::Bool)
    childs = [getChildren(nn)[1] for nn in net.hybrid]
    dfr = regressorShift(childs, net; checkPreorder=checkPreorder)
    dfr[!,:sum] = sum.(eachrow(select(dfr, Not(:tipNames), copycols=false)))
    return(dfr)
end

###############################################################################
###############################################################################
## Types for params process
###############################################################################
###############################################################################

# Abstract type of all the (future) types (BM, OU, ...)
abstract type ParamsProcess end

# Type for shifts
"""
    ShiftNet

Shifts associated to a [`HybridNetwork`](@ref) sorted in topological order.
Its `shift` field is a vector of shift values, one for each node,
corresponding to the shift on the parent edge of the node
(which makes sense for tree nodes only: they have a single parent edge).

Two `ShiftNet` objects on the same network can be concatened with `*`.

`ShiftNet(node::Vector{Node}, value::AbstractVector, net::HybridNetwork; checkPreorder=true::Bool)`

Constructor from a vector of nodes and associated values. The shifts are located
on the edges above the nodes provided. Warning, shifts on hybrid edges are not
allowed.

`ShiftNet(edge::Vector{Edge}, value::AbstractVector, net::HybridNetwork; checkPreorder=true::Bool)`

Constructor from a vector of edges and associated values.
Warning, shifts on hybrid edges are not allowed.

Extractors: [`getShiftEdgeNumber`](@ref), [`getShiftValue`](@ref)
"""
struct ShiftNet
    shift::Matrix{Float64}
    net::HybridNetwork
end

# Default
ShiftNet(net::HybridNetwork, dim::Int) = ShiftNet(zeros(length(net.node), dim), net)
ShiftNet(net::HybridNetwork) = ShiftNet(net, 1)

function ShiftNet(node::Vector{Node}, value::AbstractMatrix,
                  net::HybridNetwork; checkPreorder=true::Bool)

    n_nodes, dim = size(value)
    if length(node) != n_nodes
        error("The vector of nodes/edges and of values must have the same number or rows.")
    end
    if checkPreorder
        preorder!(net)
    end
    obj = ShiftNet(net, dim)
    for i in 1:length(node)
        !node[i].hybrid || error("Shifts on hybrid edges are not allowed")
        ind = findfirst(x -> x===node[i], net.nodes_changed)
        obj.shift[ind, :] .= @view value[i, :]
    end
    return(obj)
end

function ShiftNet(node::Vector{Node}, value::AbstractVector,
                  net::HybridNetwork; checkPreorder=true::Bool)
    return ShiftNet(node, reshape(value, (length(value), 1)), net,
                    checkPreorder = checkPreorder)
end

# Construct from edges and values
function ShiftNet(edge::Vector{Edge},
                  value::Union{AbstractVector, AbstractMatrix},
                  net::HybridNetwork; checkPreorder=true::Bool)
    childs = [getChild(ee) for ee in edge]
    return(ShiftNet(childs, value, net; checkPreorder=checkPreorder))
end

ShiftNet(edge::Edge, value::Float64, net::HybridNetwork; checkPreorder=true::Bool) = ShiftNet([edge], [value], net; checkPreorder=checkPreorder)
ShiftNet(node::Node, value::Float64, net::HybridNetwork; checkPreorder=true::Bool) = ShiftNet([node], [value], net; checkPreorder=checkPreorder)

function ShiftNet(edge::Edge, value::AbstractVector{Float64},
                  net::HybridNetwork; checkPreorder=true::Bool)
    return ShiftNet([edge], reshape(value, (1, length(value))), net,
                    checkPreorder = checkPreorder)
end

function ShiftNet(node::Node, value::AbstractVector{Float64},
                  net::HybridNetwork; checkPreorder=true::Bool)
    return ShiftNet([node], reshape(value, (1, length(value))), net,
                    checkPreorder = checkPreorder)
end


"""
    shiftHybrid(value::Vector{T} where T<:Real, net::HybridNetwork; checkPreorder=true::Bool)

Construct an object [`ShiftNet`](@ref) with shifts on all the edges below
hybrid nodes, with values provided. The vector of values must have the
same length as the number of hybrids in the network.

"""
function shiftHybrid(value::Union{Matrix{T}, Vector{T}} where T<:Real,
                     net::HybridNetwork; checkPreorder=true::Bool)
    if length(net.hybrid) != size(value, 1)
        error("You must provide as many values as the number of hybrid nodes.")
    end
    childs = [getChildren(nn)[1] for nn in net.hybrid]
    return(ShiftNet(childs, value, net; checkPreorder=checkPreorder))
end
shiftHybrid(value::Real, net::HybridNetwork; checkPreorder=true::Bool) = shiftHybrid([value], net; checkPreorder=checkPreorder)

"""
    getShiftEdgeNumber(shift::ShiftNet)

Get the edge numbers where the shifts are located, for an object [`ShiftNet`](@ref).
If a shift is placed at the root node with no parent edge, the edge number
of a shift is set to -1 (as if missing).
"""
function getShiftEdgeNumber(shift::ShiftNet)
    nodInd = getShiftRowInds(shift)
    [getMajorParentEdgeNumber(n) for n in shift.net.nodes_changed[nodInd]]
end

function getMajorParentEdgeNumber(n::Node)
    try
        getMajorParentEdge(n).number
    catch
        -1
    end
end

function getShiftRowInds(shift::ShiftNet)
    n, p = size(shift.shift)
    inds = zeros(Int, n)
    counter = 0
    for i = 1:n
        use_row = !all(iszero, @view shift.shift[i, :])
        if use_row
            counter += 1
            inds[counter] = i
        end
    end

    return inds[1:counter]
end
"""
    getShiftValue(shift::ShiftNet)

Get the values of the shifts, for an object [`ShiftNet`](@ref).
"""
function getShiftValue(shift::ShiftNet)
    rowInds = getShiftRowInds(shift)
    shift.shift[rowInds, :]
end

function shiftTable(shift::ShiftNet)
    sv = getShiftValue(shift)
    if size(sv, 2) == 1
        shift_labels = ["Shift Value"]
    else
        shift_labels = ["Shift Value $i" for i = 1:size(sv, 2)]
    end
    CoefTable(hcat(getShiftEdgeNumber(shift), sv),
              ["Edge Number"; shift_labels],
              fill("", size(sv, 1)))
end

function Base.show(io::IO, obj::ShiftNet)
    println(io, "$(typeof(obj)):\n",
            shiftTable(obj))
end

function Base.:*(sh1::ShiftNet, sh2::ShiftNet)
    isEqual(sh1.net, sh2.net) || error("Shifts to be concatenated must be defined on the same network.")
    size(sh1.shift) == size(sh2.shift) || error("Shifts to be concatenated must have the same dimensions.")
    shiftNew = zeros(size(sh1.shift))
    for i in 1:length(sh1.shift)
        if iszero(sh1.shift[i])
            shiftNew[i] = sh2.shift[i]
        elseif iszero(sh2.shift[i])
            shiftNew[i] = sh1.shift[i]
        elseif sh1.shift[i] == sh2.shift[i]
            shiftNew[i] = sh1.shift[i]
        else
            error("The two shifts matrices you provided affect the same " *
                  "trait for the same edge, so I cannot choose which one you want.")
        end
    end
    return(ShiftNet(shiftNew, sh1.net))
end

# function Base.:(==)(sh1::ShiftNet, sh2::ShiftNet)
#     isEqual(sh1.net, sh2.net) || return(false)
#     sh1.shift == sh2.shift || return(false)
#     return(true)
# end

"""
    ParamsBM <: ParamsProcess

Type for a BM process on a network. Fields are `mu` (expectation),
`sigma2` (variance), `randomRoot` (whether the root is random, default to `false`),
and `varRoot` (if the root is random, the variance of the root, default to `NaN`).

"""
mutable struct ParamsBM <: ParamsProcess
    mu::Real # Ancestral value or mean
    sigma2::Real # variance
    randomRoot::Bool # Root is random ? default false
    varRoot::Real # root variance. Default NaN
    shift::Union{ShiftNet, Missing} # shifts

    function ParamsBM(mu::Real,
                      sigma2::Real,
                      randomRoot::Bool,
                      varRoot::Real,
                      shift::Union{ShiftNet, Missing})
        if !ismissing(shift) && size(shift.shift, 2) != 1
            error("ShiftNet must have only a single shift dimension.")
        end
        return new(mu, sigma2, randomRoot, varRoot, shift)
    end
end
# Constructor
ParamsBM(mu::Real, sigma2::Real) = ParamsBM(mu, sigma2, false, NaN, missing) # default values
ParamsBM(mu::Real, sigma2::Real, net::HybridNetwork) = ParamsBM(mu, sigma2, false, NaN, ShiftNet(net)) # default values
ParamsBM(mu::Real, sigma2::Real, shift::ShiftNet) = ParamsBM(mu, sigma2, false, NaN, shift) # default values

function anyShift(params::ParamsProcess)
    if ismissing(params.shift) return(false) end
    for v in params.shift.shift
        if v != 0 return(true) end
    end
    return(false)
end

function process_dim(::ParamsBM)
    return 1
end

function Base.show(io::IO, obj::ParamsBM)
    disp =  "$(typeof(obj)):\n"
    pt = paramstable(obj)
    if obj.randomRoot
        disp = disp * "Parameters of a BM with random root:\n" * pt
    else
        disp = disp * "Parameters of a BM with fixed root:\n" * pt
    end
    println(io, disp)
end

function paramstable(obj::ParamsBM)
    disp = "mu: $(obj.mu)\nSigma2: $(obj.sigma2)"
    if obj.randomRoot
        disp = disp * "\nvarRoot: $(obj.varRoot)"
    end
    if anyShift(obj)
        disp = disp * "\n\nThere are $(length(getShiftValue(obj.shift))) shifts on the network:\n"
        disp = disp * "$(shiftTable(obj.shift))"
    end
    return(disp)
end


"""
    ParamsMultiBM <: ParamsProcess

Type for a multivariate Brownian diffusion (MBD) process on a network. Fields are `mu` (expectation),
`sigma` (covariance matrix), `randomRoot` (whether the root is random, default to `false`),
`varRoot` (if the root is random, the covariance matrix of the root, default to `[NaN]`),
`shift` (a ShiftNet type, default to `missing`),
and `L` (the lower triangular of the cholesky decomposition of `sigma`, computed automatically)

# Constructors
```jldoctest
julia> ParamsMultiBM([1.0, -0.5], [2.0 0.3; 0.3 1.0]) # no shifts
ParamsMultiBM:
Parameters of a MBD with fixed root:
mu: [1.0, -0.5]
Sigma: [2.0 0.3; 0.3 1.0]

julia> net = readTopology("((A:1,B:1):1,C:2);");

julia> shifts = ShiftNet(net.node[2], [-1.0, 2.0], net);

julia> ParamsMultiBM([1.0, -0.5], [2.0 0.3; 0.3 1.0], shifts) # with shifts
ParamsMultiBM:
Parameters of a MBD with fixed root:
mu: [1.0, -0.5]
Sigma: [2.0 0.3; 0.3 1.0]

There are 2 shifts on the network:
───────────────────────────────────────────
  Edge Number  Shift Value 1  Shift Value 2
───────────────────────────────────────────
          2.0           -1.0            2.0
───────────────────────────────────────────


```

"""
mutable struct ParamsMultiBM <: ParamsProcess
    mu::AbstractArray{Float64, 1}
    sigma::AbstractArray{Float64, 2}
    randomRoot::Bool
    varRoot::AbstractArray{Float64, 2}
    shift::Union{ShiftNet, Missing}
    L::LowerTriangular{Float64}

    function ParamsMultiBM(mu::AbstractArray{Float64, 1},
                           sigma::AbstractArray{Float64, 2},
                           randomRoot::Bool,
                           varRoot::AbstractArray{Float64, 2},
                           shift::Union{ShiftNet, Missing},
                           L::LowerTriangular{Float64})
        dim = length(mu)
        if size(sigma) != (dim, dim)
            error("The mean and variance do must have conforming dimensions.")
        end
        if randomRoot && size(sigma) != size(varRoot)
            error("The root variance and process variance must have the same dimensions.")
        end
        if !ismissing(shift) && size(shift.shift, 2) != dim
            error("The ShiftNet and diffusion process must have the same dimensions.")
        end
        return new(mu, sigma, randomRoot, varRoot, shift, L)
    end
end

ParamsMultiBM(mu::AbstractArray{Float64, 1},
              sigma::AbstractArray{Float64, 2}) =
        ParamsMultiBM(mu, sigma, false, Diagonal([NaN]), missing, cholesky(sigma).L)

function ParamsMultiBM(mu::AbstractArray{Float64, 1},
                       sigma::AbstractArray{Float64, 2},
                       shift::ShiftNet)
    ParamsMultiBM(mu, sigma, false, Diagonal([NaN]), shift, cholesky(sigma).L)
end

function ParamsMultiBM(mu::AbstractArray{Float64, 1},
                       sigma::AbstractArray{Float64, 2},
                       net::HybridNetwork)
    ParamsMultiBM(mu, sigma, ShiftNet(net, length(mu)))
end


function process_dim(params::ParamsMultiBM)
    return length(params.mu)
end


function Base.show(io::IO, obj::ParamsMultiBM)
    disp =  "$(typeof(obj)):\n"
    pt = paramstable(obj)
    if obj.randomRoot
        disp = disp * "Parameters of a MBD with random root:\n" * pt
    else
        disp = disp * "Parameters of a MBD with fixed root:\n" * pt
    end
    println(io, disp)
end

function paramstable(obj::ParamsMultiBM)
    disp = "mu: $(obj.mu)\nSigma: $(obj.sigma)"
    if obj.randomRoot
        disp = disp * "\nvarRoot: $(obj.varRoot)"
    end
    if anyShift(obj)
        disp = disp * "\n\nThere are $(length(getShiftValue(obj.shift))) shifts on the network:\n"
        disp = disp * "$(shiftTable(obj.shift))"
    end
    return(disp)
end


function partitionMBDMatrix(M::Matrix{Float64}, dim::Int)

    means = @view M[1:dim, :]
    vals = @view M[(dim + 1):(2 * dim), :]
    return means, vals
end


###############################################################################
###############################################################################
## Simulation Function
###############################################################################
###############################################################################

"""
    TraitSimulation

Result of a trait simulation on an [`HybridNetwork`](@ref) with function [`simulate`](@ref).

The following functions and extractors can be applied to it: [`tipLabels`](@ref), `obj[:Tips]`, `obj[:InternalNodes]` (see documentation for function [`getindex(::TraitSimulation, ::Symbol)`](@ref)).

The `TraitSimulation` object has fields: `M`, `params`, `model`.
"""
struct TraitSimulation
    M::MatrixTopologicalOrder
    params::ParamsProcess
    model::AbstractString
end

function Base.show(io::IO, obj::TraitSimulation)
    disp = "$(typeof(obj)):\n"
    disp = disp * "Trait simulation results on a network with $(length(obj.M.tipNames)) tips, using a $(obj.model) model, with parameters:\n"
    disp = disp * paramstable(obj.params)
    println(io, disp)
end

# docstring already in descriptive.jl
function tipLabels(obj::TraitSimulation)
    return tipLabels(obj.M)
end


"""
    simulate(net::HybridNetwork, params::ParamsProcess, checkPreorder=true::Bool)

Simulate traits on `net` using the parameters `params`. For now, only
parameters of type [`ParamsBM`](@ref) (univariate Brownian Motion) and
[`ParamsMultiBM`](@ref) (multivariate Brownian motion) are accepted.

The simulation using a recursion from the root to the tips of the network,
therefore, a pre-ordering of nodes is needed. If `checkPreorder=true` (default),
[`preorder!`](@ref) is called on the network beforehand. Otherwise, it is assumed
that the preordering has already been calculated.

Returns an object of type [`TraitSimulation`](@ref),
which has a matrix with the trait expecations and simulated trait values at
all the nodes.

See examples below for accessing expectations and simulated trait values.

# Examples
## Univariate
```jldoctest
julia> phy = readTopology(joinpath(dirname(pathof(PhyloNetworks)), "..", "examples", "carnivores_tree.txt"));

julia> par = ParamsBM(1, 0.1) # BM with expectation 1 and variance 0.1.
ParamsBM:
Parameters of a BM with fixed root:
mu: 1
Sigma2: 0.1


julia> using Random; Random.seed!(17920921); # for reproducibility

julia> sim = simulate(phy, par) # Simulate on the tree.
TraitSimulation:
Trait simulation results on a network with 16 tips, using a BM model, with parameters:
mu: 1
Sigma2: 0.1


julia> traits = sim[:Tips] # Extract simulated values at the tips.
16-element Array{Float64,1}:
  2.17618427971927
  1.0330846124205684
  3.048979175536912
  3.0379560744947876
  2.189704751299587
  4.031588898597555
  4.647725850651446
 -0.8772851731182523
  4.625121065244063
 -0.5111667949991542
  1.3560351170535228
 -0.10311152349323893
 -2.088472913751017
  2.6399137689702723
  2.8051193818084057
  3.1910928691142915

julia> sim.M.tipNames # name of tips, in the same order as values above
16-element Array{String,1}:
 "Prionodontidae"
 "Felidae"
 "Viverridae"
 "Herpestidae"
 "Eupleridae"
 "Hyaenidae"
 "Nandiniidae"
 "Canidae"
 "Ursidae"
 "Odobenidae"
 "Otariidae"
 "Phocidae"
 "Mephitidae"
 "Ailuridae"
 "Mustelidae"
 "Procyonidae"

julia> traits = sim[:InternalNodes] # Extract simulated values at internal nodes. Order: as in sim.M.internalNodeNumbers
15-element Array{Float64,1}:
 1.1754592873593104
 2.0953234045227083
 2.4026760531649423
 1.8143470622283222
 1.5958834784477616
 2.5535578380290103
 0.14811474751515852
 1.2168428692963675
 3.169431736805764
 2.906447201806521
 2.8191520015241545
 2.280632978157822
 2.5212485416800425
 2.4579867601968663
 1.0

julia> traits = sim[:All] # simulated values at all nodes, ordered as in sim.M.nodeNumbersTopOrder
31-element Array{Float64,1}:
 1.0
 2.4579867601968663
 2.5212485416800425
 2.280632978157822
 2.8191520015241545
 2.906447201806521
 3.169431736805764
 3.1910928691142915
 2.8051193818084057
 2.6399137689702723
 ⋮
 2.4026760531649423
 4.031588898597555
 2.0953234045227083
 2.189704751299587
 3.0379560744947876
 3.048979175536912
 1.1754592873593104
 1.0330846124205684
 2.17618427971927

julia> traits = sim[:Tips, :Exp] # Extract expected values at the tips (also works for sim[:All, :Exp] and sim[:InternalNodes, :Exp]).
16-element Array{Float64,1}:
 1.0
 1.0
 1.0
 1.0
 1.0
 1.0
 1.0
 1.0
 1.0
 1.0
 1.0
 1.0
 1.0
 1.0
 1.0
 1.0
```

## Multivariate
```jldoctest
julia> phy = readTopology(joinpath(dirname(pathof(PhyloNetworks)), "..", "examples", "carnivores_tree.txt"));

julia> par = ParamsMultiBM([1.0, 2.0], [1.0 0.5; 0.5 1.0]) # BM with expectation [1.0, 2.0] and variance [1.0 0.5; 0.5 1.0].
ParamsMultiBM:
Parameters of a MBD with fixed root:
mu: [1.0, 2.0]
Sigma: [1.0 0.5; 0.5 1.0]

julia> using Random; Random.seed!(17920921); # for reproducibility

julia> sim = simulate(phy, par) # Simulate on the tree.
TraitSimulation:
Trait simulation results on a network with 16 tips, using a MBD model, with parameters:
mu: [1.0, 2.0]
Sigma: [1.0 0.5; 0.5 1.0]


julia> traits = sim[:Tips] # Extract simulated values at the tips (each column contains the simulated traits for one node).
2×16 Array{Float64,2}:
 5.39465  7.223     1.88036  -5.10491   …  -3.86504  0.133704  -2.44564
 7.29184  7.59947  -1.89206  -0.960013      3.86822  3.23285    1.93376

julia> traits = sim[:InternalNodes] # simulated values at internal nodes. order: same as in sim.M.internalNodeNumbers
2×15 Array{Float64,2}:
 4.42499  -0.364198  0.71666   3.76669  …  4.57552  4.29265  5.61056  1.0
 6.24238   2.97237   0.698006  2.40122     5.92623  5.13753  4.5268   2.0

julia> traits = sim[:All] # simulated values at all nodes, ordered as in sim.M.nodeNumbersTopOrder
2×31 Array{Float64,2}:
 1.0  5.61056  4.29265  4.57552  …   1.88036  4.42499  7.223    5.39465
 2.0  4.5268   5.13753  5.92623     -1.89206  6.24238  7.59947  7.29184

julia> sim[:Tips, :Exp] # Extract expected values (also works for sim[:All, :Exp] and sim[:InternalNodes, :Exp])
2×16 Array{Float64,2}:
 1.0  1.0  1.0  1.0  1.0  1.0  1.0  1.0  …  1.0  1.0  1.0  1.0  1.0  1.0  1.0
 2.0  2.0  2.0  2.0  2.0  2.0  2.0  2.0     2.0  2.0  2.0  2.0  2.0  2.0  2.0
```
"""
function simulate(net::HybridNetwork,
                  params::ParamsProcess,
                  checkPreorder=true::Bool)
    if isa(params, ParamsBM)
        model = "BM"
    elseif isa(params, ParamsMultiBM)
        model = "MBD"
    else
        error("The 'simulate' function only works for a BM process (for now).")
    end
    !ismissing(params.shift) || (params.shift = ShiftNet(net, process_dim(params)))

    net.isRooted || error("The net needs to be rooted for trait simulation.")
    !anyShiftOnRootEdge(params.shift) || error("Shifts are not allowed above the root node. Please put all root specifications in the process parameter.")

    funcs = preorderFunctions(params)
    M = recursionPreOrder(net,
                          checkPreorder,
                          funcs["init"],
                          funcs["root"],
                          funcs["tree"],
                          funcs["hybrid"],
                          "c",
                          params)
    TraitSimulation(M, params, model)
end


function preorderFunctions(::ParamsBM)
    return Dict("init" => initSimulateBM,
                "root" => updateRootSimulateBM!,
                "tree" => updateTreeSimulateBM!,
                "hybrid" => updateHybridSimulateBM!)
end

function preorderFunctions(::ParamsMultiBM)
    return Dict("init" => initSimulateMBD,
                "root" => updateRootSimulateMBD!,
                "tree" => updateTreeSimulateMBD!,
                "hybrid" => updateHybridSimulateMBD!)
end


function anyShiftOnRootEdge(shift::ShiftNet)
    nodInd = getShiftRowInds(shift)
    for n in shift.net.nodes_changed[nodInd]
        !(getMajorParentEdgeNumber(n) == -1) || return(true)
    end
    return(false)
end

# Initialization of the structure
function initSimulateBM(nodes::Vector{Node}, ::Tuple{ParamsBM})
    return(zeros(2, length(nodes)))
end

function initSimulateMBD(nodes::Vector{Node}, params::Tuple{ParamsMultiBM})
    n = length(nodes)
    p = process_dim(params[1])
    return zeros(2 * p, n) # [means vals]
end


# Initialization of the root
function updateRootSimulateBM!(M::Matrix, i::Int, params::Tuple{ParamsBM})
    params = params[1]
    if (params.randomRoot)
        M[1, i] = params.mu # expectation
        M[2, i] = params.mu + sqrt(params.varRoot) * randn() # random value
    else
        M[1, i] = params.mu # expectation
        M[2, i] = params.mu # random value (root fixed)
    end
end

function updateRootSimulateMBD!(M::Matrix{Float64},
                                i::Int,
                                params::Tuple{ParamsMultiBM})
    params = params[1]
    p = process_dim(params)

    means, vals = partitionMBDMatrix(M, p)

    if (params.randomRoot)
        means[:, i] .= params.mu # expectation
        vals[:, i] .= params.mu + cholesky(params.varRoot).L * randn(p) # random value
    else
        means[:, i] .= params.mu # expectation
        vals[:, i] .= params.mu # random value
    end
end

# Going down to a tree node
function updateTreeSimulateBM!(M::Matrix,
                               i::Int,
                               parentIndex::Int,
                               edge::Edge,
                               params::Tuple{ParamsBM})
    params = params[1]
    M[1, i] = M[1, parentIndex] + params.shift.shift[i] # expectation
    M[2, i] = M[2, parentIndex] + params.shift.shift[i] + sqrt(params.sigma2 * edge.length) * randn() # random value
end

function updateTreeSimulateMBD!(M::Matrix{Float64},
                               i::Int,
                               parentIndex::Int,
                               edge::Edge,
                               params::Tuple{ParamsMultiBM})
    params = params[1]
    p = process_dim(params)

    means, vals = partitionMBDMatrix(M, p)

    μ = @view means[:, i]
    val = @view vals[:, i]

    # μ .= means[:, parentIndex] + params.shift.shift[i, :]
    μ .= @view means[:, parentIndex]
    μ .+= @view params.shift.shift[i, :]

    # val .= sqrt(edge.length) * params.L * randn(p) + vals[:, parentIndex] + params.shift.shift[i, :]
    mul!(val, params.L, randn(p))
    val .*= sqrt(edge.length)
    val .+= @view vals[:, parentIndex]
    val .+= params.shift.shift[i, :]
end



# Going down to an hybrid node
function updateHybridSimulateBM!(M::Matrix,
                                 i::Int,
                                 parentIndex1::Int,
                                 parentIndex2::Int,
                                 edge1::Edge,
                                 edge2::Edge,
                                 params::Tuple{ParamsBM})
    params = params[1]
    M[1, i] =  edge1.gamma * M[1, parentIndex1] + edge2.gamma * M[1, parentIndex2] # expectation
    M[2, i] =  edge1.gamma * (M[2, parentIndex1] + sqrt(params.sigma2 * edge1.length) * randn()) + edge2.gamma * (M[2, parentIndex2] + sqrt(params.sigma2 * edge2.length) * randn()) # random value
end

function updateHybridSimulateMBD!(M::Matrix{Float64},
                                 i::Int,
                                 parentIndex1::Int,
                                 parentIndex2::Int,
                                 edge1::Edge,
                                 edge2::Edge,
                                 params::Tuple{ParamsMultiBM})

    params = params[1]
    p = process_dim(params)

    means, vals = partitionMBDMatrix(M, p)

    μ = @view means[:, i]
    val = @view vals[:, i]

    μ1 = @view means[:, parentIndex1]
    μ2 = @view means[:, parentIndex2]

    v1 = @view vals[:, parentIndex1]
    v2 = @view vals[:, parentIndex2]

    # means[:, i] .= edge1.gamma * μ1 + edge2.gamma * μ2
    mul!(μ, μ1, edge1.gamma)
    BLAS.axpy!(edge2.gamma, μ2, μ)  # expectation

    # val .=  edge1.gamma * (v1 + sqrt(edge1.length) * params.L * r1) +
    #                 edge2.gamma * (v2 + sqrt(edge2.length) * params.L * r2) # random value
    mul!(val, params.L, randn(p))
    val .*= sqrt(edge1.length)
    val .+= v1

    buffer = params.L * randn(p)
    buffer .*= sqrt(edge2.length)
    buffer .+= v2
    BLAS.axpby!(edge2.gamma, buffer, edge1.gamma, val) # random value
end

# function updateSimulateBM!(i::Int, nodes::Vector{Node}, M::Matrix, params::Tuple{ParamsBM})
#     params = params[1]
#     parent = getParents(nodes[i]) #array of nodes (empty, size 1 or 2)
#     if(isempty(parent)) #nodes[i] is root
#         if (params.randomRoot)
#       M[1, i] = params.mu # expectation
#       M[2, i] = params.mu + sqrt(params.varRoot) * randn() # random value
#   else
#       M[1, i] = params.mu # expectation
#       M[2, i] = params.mu # random value (root fixed)
#   end
#
#     elseif(length(parent) == 1) #nodes[i] is tree
#         parentIndex = getIndex(parent[1],nodes)
#   l = getConnectingEdge(nodes[i],parent[1]).length
#   M[1, i] = params.mu  # expectation
#   M[2, i] = M[2, parentIndex] + sqrt(params.sigma2 * l) * randn() # random value
#
#     elseif(length(parent) == 2) #nodes[i] is hybrid
#         parentIndex1 = getIndex(parent[1],nodes)
#         parentIndex2 = getIndex(parent[2],nodes)
#         edge1 = getConnectingEdge(nodes[i],parent[1])
#         edge2 = getConnectingEdge(nodes[i],parent[2])
#         edge1.hybrid || error("connecting edge between node $(nodes[i].number) and $(parent[1].number) should be a hybrid egde")
#         edge2.hybrid || error("connecting edge between node $(nodes[i].number) and $(parent[2].number) should be a hybrid egde")
#   M[1, i] = params.mu  # expectation
#   M[2, i] =  edge1.gamma * (M[2, parentIndex1] + sqrt(params.sigma2 * edge1.length) * randn()) + edge2.gamma * (M[2, parentIndex2] + sqrt(params.sigma2 * edge2.length) * randn()) # random value
#     end
# end

# Extract the vector of simulated values at the tips
"""
    getindex(obj, d)

Getting submatrices of an object of type [`TraitSimulation`](@ref).

# Arguments
* `obj::TraitSimulation`: the matrix from which to extract.
* `d::Symbol`: a symbol precising which sub-matrix to extract. Can be:
  * `:Tips` columns and/or rows corresponding to the tips
  * `:InternalNodes` columns and/or rows corresponding to the internal nodes
"""
function Base.getindex(obj::TraitSimulation, d::Symbol, w=:Sim::Symbol)
    inds = siminds(obj.params, w)
    return getindex(obj.M, d)[inds, :]
end

function siminds(::ParamsBM, w::Symbol)
    if w == :Sim
        return 2
    elseif w == :Exp
        return 1
    else
        error("The argument 'w' must be ':Sim' or ':Exp'. (':$w' was supplied)")
    end
end

function siminds(params::ParamsMultiBM, w::Symbol)
    p = process_dim(params)
    if w == :Sim
        return (p + 1):(2 * p)
    elseif w == :Exp
        return 1:p
    else
        error("The argument 'w' must be ':Sim' or ':Exp'. (':$w' was supplied)")
    end
end





# function extractSimulateTips(sim::Matrix, net::HybridNetwork)
#   mask = getTipsIndexes(net)
#   return(squeeze(sim[2, mask], 1))
# end

###############################################################################
###############################################################################
## Types for Continuous Trait Evolution Models
###############################################################################
###############################################################################

# The types defined here may eventually lead to the redundancy of: 
# 1) 'ParamsProcess' abstract type and its concrete subtypes
# 2) One out of the two fields - 'params', 'model' - of the 
# 'TraitSimulation' datatype

# Abstract type for the `model` field of the `PhyloNetworkLinearModel` type
# ContinuousTraitEM stands for ContinuousTraitEvolutionModel
abstract type ContinuousTraitEM end

# Concrete subtypes of `ContinuousTraitEM`
# These subtypes currently include BM, PLambda, ScalingHybrid. Possible future
# additions include OU (i.e. Ornstein-Uhlenbeck).
mutable struct BM <: ContinuousTraitEM
    lambda::Float64
end
# Outer constructor method provides a default value for 'lambda'
BM() = BM(1.0)

mutable struct PLambda <: ContinuousTraitEM
    lambda::Float64
end
PLambda() = PLambda(1.0)

mutable struct ScalingHybrid <: ContinuousTraitEM
    lambda::Float64
end
ScalingHybrid() = ScalingHybrid(1.0)

###############################################################################
###############################################################################
## Functions for Phylgenetic Network regression
###############################################################################
###############################################################################

# New type for phyloNetwork regression
"""
    PhyloNetworkLinearModel<:GLM.LinPredModel

Regression object for a phylogenetic regression. Result of fitting function [`phyloNetworklm`](@ref).
Dominated by the `GLM.LinPredModel` class, from package `GLM`.

The following StatsBase functions can be applied to it:
`coef`, `nobs`, `vcov`, `stderror`, `confint`, `coeftable`, `dof_residual`, `dof`, `deviance`,
`residuals`, `response`, `predict`, `loglikelihood`, `nulldeviance`, `nullloglikelihood`,
`r2`, `adjr2`, `aic`, `aicc`, `bic`.

For accessing the model matrix (`object.mm` and `object.mm.m`),
the model frame (`object.mf`) or formula (`object.mf.f`), refer to
[StatsModels](https://juliastats.github.io/StatsModels.jl/stable/) functions,
like `show(object.mf.f)`, `terms(object.mf.f)`, `coefnames(object.mf.f)`,
`terms(object.mf.f.rhs)`, `response(object)` etc.

Estimated variance and mean of the BM process used can be retrieved with
functions [`sigma2_estim`](@ref) and [`mu_estim`](@ref).

If a Pagel's lambda model is fitted, the parameter can be retrieved with function
[`lambda_estim`](@ref).

An ancestral state reconstruction can be performed from this fitted object using function:
[`ancestralStateReconstruction`](@ref).

The `PhyloNetworkLinearModel` object has fields: `lm`, `V`, `Vy`, `RL`, `Y`, `X`, `logdetVy`, `ind`, `nonmissing`, `model`, `lambda`.
Type in "?PhyloNetworkLinearModel.field" to get help on a specific field.
"""
mutable struct PhyloNetworkLinearModel{T<:ContinuousTraitEM} <: GLM.LinPredModel
    "lm: a GLM.LinearModel object, fitted on the cholesky-tranformend problem"
    lm::GLM.LinearModel # result of a lm on a matrix
    "V: a MatrixTopologicalOrder object of the network-induced correlations"
    V::MatrixTopologicalOrder
    "Vy: the sub matrix corresponding to the tips and actually used for the correction"
    Vy::Matrix
    "RL: a LowerTriangular matrix, Cholesky transform of Vy=RL*RL'"
    RL::LowerTriangular
    "Y: the vector of data"
    Y::Vector
    "X: the matrix of regressors"
    X::Matrix
    "logdetVy: the log-determinent of Vy"
    logdetVy::Float64
    "ind: vector matching the tips of the network against the names of the dataframe provided. 0 if the match could not be performed."
    ind::Vector{Int}
    "nonmissing: vector indicating which tips have non-missing data"
    nonmissing::BitArray{1}
    "model: the model used for the fit"
    model::T
    #"If applicable, value of lambda (default to 1)."
    #lambda::T
end

# Remove this constructor method since `model` objects now already have to be 
# initialized with a value for their `lambda` field. We might consider setting 
# the default value of `lambda` to be 1.0 for the concrete subtypes of 
# `ContinuousTraitEM`.
#PhyloNetworkLinearModel(lm_fit, V, Vy, RL, Y, X, logdetVy, ind, nonmissing, model) =
#  PhyloNetworkLinearModel(lm_fit,V,Vy, RL, Y, X, logdetVy, ind, nonmissing, model, 1.0)

# Function for lm with net residuals

# The default model has type 'BM'. Although this default value is also supplied
# in the subsequent internal call to another `phyloNetworklm` method. We supply
# it here so that phyloNetworklm(X::Matrix, Y::Vector, net::HybridNetwork) is
# a valid method call, in accordance with the current top-level API of
# phyloNetworklm.
# Make `model` a positional (as opposed to keyword) argument so that we can 
# dispatch on the type of `model`. 
function phyloNetworklm(X::Matrix,
                        Y::Vector,
                        net::HybridNetwork,
                        model::ContinuousTraitEM=BM();
                        nonmissing=trues(length(Y))::BitArray{1},
                        ind=[0]::Vector{Int},
                        startingValue=0.5::Real,
                        fixedValue=missing::Union{Real,Missing})
    # Getting variance covariance
    V = sharedPathMatrix(net)
    # Fit
    phyloNetworklm(X, Y, V;
                  nonmissing=nonmissing, ind=ind)
end

function phyloNetworklm(X::Matrix,
                        Y::Vector,
                        net::HybridNetwork,
                        model::PLambda;
                        nonmissing=trues(length(Y))::BitArray{1},
                        ind=[0]::Vector{Int},
                        startingValue=0.5::Real,
                        fixedValue=missing::Union{Real,Missing})
    # Gettting variance covariance
    V = sharedPathMatrix(net)
    # Get gammas and heights
    gammas = getGammas(net)
    times = getHeights(net)
    # Fit
    phyloNetworklm_lambda(X, Y, V, gammas, times;
                          nonmissing=nonmissing, ind=ind,
                          startingValue=startingValue, fixedValue=fixedValue)
end

function phyloNetworklm(X::Matrix,
                        Y::Vector,
                        net::HybridNetwork,
                        model::ScalingHybrid;
                        nonmissing=trues(length(Y))::BitArray{1},
                        ind=[0]::Vector{Int},
                        startingValue=0.5::Real,
                        fixedValue=missing::Union{Real,Missing})
    # Get gammas
    preorder!(net)
    gammas = getGammas(net)
    # Fit
    phyloNetworklm_scalingHybrid(X, Y, net, gammas;
                                 nonmissing=nonmissing, ind=ind,
                                 startingValue=startingValue, fixedValue=fixedValue)
end

###############################################################################
## Fit BM

# This function takes over the role of 'phyloNetworklm_BM'
function phyloNetworklm(X::Matrix,
                        Y::Vector,
                        V::MatrixTopologicalOrder;
                        nonmissing=trues(length(Y))::BitArray{1}, # which tips are not missing?
                        ind=[0]::Vector{Int},
                        model=BM()::ContinuousTraitEM,
                        lambda=1.0::Real)
    # Extract tips matrix
    Vy = V[:Tips]
    # Re-order if necessary
    if (ind != [0]) Vy = Vy[ind, ind] end
    # Keep only not missing values
    Vy = Vy[nonmissing, nonmissing]
    # Cholesky decomposition
    R = cholesky(Vy)
    RL = R.L
<<<<<<< HEAD
    # Fit 
    m = PhyloNetworkLinearModel{typeof(model)}(lm(RL\X, RL\Y), V, Vy, RL, Y, X, 
                                               LinearAlgebra.logdet(Vy), ind, 
                                               nonmissing, model)
    # Update lambda
    lambda!(m, lambda)
    return m
=======
    # Fit
    PhyloNetworkLinearModel(lm(RL\X, RL\Y), V, Vy, RL, Y, X, logdet(Vy), ind, nonmissing, model, lambda)
>>>>>>> b0a743e5
end

###############################################################################
## Fit Pagel's Lambda

"""
    getGammas(net)

Get inheritance γ's of major hybrid edges. Assume pre-order calculated already
(with up-to-date field `nodes_changed`). See [`setGammas!`](@ref)
"""
function getGammas(net::HybridNetwork)
    isHybrid = [n.hybrid for n in net.nodes_changed]
    gammas = ones(size(isHybrid))
    for i in 1:size(isHybrid, 1)
        if isHybrid[i]
            majorHybrid = [n.hybrid & n.isMajor for n in net.nodes_changed[i].edge]
            gammas[i] = net.nodes_changed[i].edge[majorHybrid][1].gamma
        end
    end
    return gammas
end

"""
    setGammas!(net, γ vector)

Set inheritance γ's of hybrid edges, using input vector for *major* edges.
Assume pre-order calculated already, with up-to-date field `nodes_changed`.
See [`getGammas`](@ref).

Very different from [`setGamma!`](@ref), which focuses on a single hybrid event,
updates the field `isMajor` according to the new γ, and is not used here.

May assume a tree-child network.
"""
function setGammas!(net::HybridNetwork, gammas::Vector)
    isHybrid = [n.hybrid for n in net.nodes_changed]
    for i in 1:size(isHybrid, 1)
        if isHybrid[i]
            nod = net.nodes_changed[i]
            majorHybrid = [edg.hybrid &  edg.isMajor for edg in nod.edge]
            # worry: assume tree-child network? getMajorParent and getMinorParent would be safer
            minorHybrid = [edg.hybrid & !edg.isMajor for edg in nod.edge]
            nod.edge[majorHybrid][1].gamma = gammas[i]
            if any(minorHybrid) # case where gamma = 0.5 exactly
                nod.edge[minorHybrid][1].gamma = 1 - gammas[i]
            else
                nod.edge[majorHybrid][2].gamma = 1 - gammas[i]
            end
        end
    end
    return nothing
end

"""
    getHeights(net)

Return the height (distance to the root) of all nodes, assuming a time-consistent network
(where all paths from the root to a given hybrid node have the same length).
Also assumes that the network has been preordered, because it uses
[`getGammas`](@ref) and [`setGammas!`](@ref)).
"""
function getHeights(net::HybridNetwork)
    gammas = getGammas(net)
    setGammas!(net, ones(net.numNodes))
    V = sharedPathMatrix(net)
    setGammas!(net, gammas)
    return(diag(V[:All]))
end

function maxLambda(times::Vector, V::MatrixTopologicalOrder)
    maskTips = indexin(V.tipNumbers, V.nodeNumbersTopOrder)
    maskNodes = indexin(V.internalNodeNumbers, V.nodeNumbersTopOrder)
    return minimum(times[maskTips]) / maximum(times[maskNodes])
    # res = minimum(times[maskTips]) / maximum(times[maskNodes])
    # res = res * (1 - 1/5/maximum(times[maskTips]))
end

function transform_matrix_lambda!(V::MatrixTopologicalOrder, lam::AbstractFloat,
                                  gammas::Vector, times::Vector)
    for i in 1:size(V.V, 1)
        for j in 1:size(V.V, 2)
            V.V[i,j] *= lam
        end
    end
    maskTips = indexin(V.tipNumbers, V.nodeNumbersTopOrder)
    for i in maskTips
        V.V[i, i] += (1-lam) * (gammas[i]^2 + (1-gammas[i])^2) * times[i]
    end
    #   V_diag = Matrix(Diagonal(diag(V.V)))
    #   V.V = lam * V.V .+ (1 - lam) .* V_diag
end

function logLik_lam(lam::AbstractFloat,
                    X::Matrix, Y::Vector,
                    V::MatrixTopologicalOrder,
                    gammas::Vector, times::Vector;
                    nonmissing=trues(length(Y))::BitArray{1}, # Which tips are not missing ?
                    ind=[0]::Vector{Int})
    # Transform V according to lambda
    Vp = deepcopy(V)
    transform_matrix_lambda!(Vp, lam, gammas, times)
    # Fit and take likelihood
    fit_lam = phyloNetworklm(X, Y, Vp; nonmissing=nonmissing, ind=ind)
    res = - loglikelihood(fit_lam)
    # Go back to original V
    # transform_matrix_lambda!(V, 1/lam, gammas, times)
    return res
end

# Code for optim taken from src/snaq_optimization.jl
const fAbsTr = 1e-10
const fRelTr = 1e-10
const xAbsTr = 1e-10
const xRelTr = 1e-10

function phyloNetworklm_lambda(X::Matrix,
                               Y::Vector,
                               V::MatrixTopologicalOrder,
                               gammas::Vector,
                               times::Vector;
                               nonmissing=trues(length(Y))::BitArray{1}, # Which tips are not missing ?
                               ind=[0]::Vector{Int},
                               ftolRel=fRelTr::AbstractFloat,
                               xtolRel=xRelTr::AbstractFloat,
                               ftolAbs=fAbsTr::AbstractFloat,
                               xtolAbs=xAbsTr::AbstractFloat,
                               startingValue=0.5::Real,
                               fixedValue=missing::Union{Real,Missing})
    if ismissing(fixedValue)
        # Find Best lambda using optimize from package NLopt
        opt = NLopt.Opt(:LN_BOBYQA, 1)
        NLopt.ftol_rel!(opt, ftolRel) # relative criterion
        NLopt.ftol_abs!(opt, ftolAbs) # absolute critetion
        NLopt.xtol_rel!(opt, xtolRel) # criterion on parameter value changes
        NLopt.xtol_abs!(opt, xtolAbs) # criterion on parameter value changes
        NLopt.maxeval!(opt, 1000) # max number of iterations
        NLopt.lower_bounds!(opt, 1e-100) # Lower bound
        # Upper Bound
        up = maxLambda(times, V)
        up = up-up/1000
        NLopt.upper_bounds!(opt, up)
        @info "Maximum lambda value to maintain positive branch lengths: " * @sprintf("%.6g", up)
        count = 0
        function fun(x::Vector{Float64}, g::Vector{Float64})
            x = convert(AbstractFloat, x[1])
            res = logLik_lam(x, X, Y, V, gammas, times; nonmissing=nonmissing, ind=ind)
            count =+ 1
            #println("f_$count: $(round(res, digits=5)), x: $(x)")
            return res
        end
        NLopt.min_objective!(opt, fun)
        fmin, xmin, ret = NLopt.optimize(opt, [startingValue])
        # Best value dans result
        res_lam = xmin[1]
    else
        res_lam = fixedValue
    end
    transform_matrix_lambda!(V, res_lam, gammas, times)
    res = phyloNetworklm(X, Y, V; 
                         nonmissing=nonmissing, ind=ind, 
                         model=PLambda(), lambda=res_lam)
#    res.lambda = res_lam
#    res.model = "lambda"
    return res
end

###############################################################################
## Fit scaling hybrid

function matrix_scalingHybrid(net::HybridNetwork, lam::AbstractFloat,
                              gammas::Vector)
    setGammas!(net, 1.0 .- lam .* (1. .- gammas))
    V = sharedPathMatrix(net)
    setGammas!(net, gammas)
    return V
end

function logLik_lam_hyb(lam::AbstractFloat,
                        X::Matrix, Y::Vector,
                        net::HybridNetwork, gammas::Vector;
                        nonmissing=trues(length(Y))::BitArray{1}, # Which tips are not missing ?
                        ind=[0]::Vector{Int})
    # Transform V according to lambda
    V = matrix_scalingHybrid(net, lam, gammas)
    # Fit and take likelihood
    fit_lam = phyloNetworklm(X, Y, V; nonmissing=nonmissing, ind=ind)
    return -loglikelihood(fit_lam)
end

function phyloNetworklm_scalingHybrid(X::Matrix,
                                      Y::Vector,
                                      net::HybridNetwork,
                                      gammas::Vector;
                                      nonmissing=trues(length(Y))::BitArray{1}, # Which tips are not missing ?
                                      ind=[0]::Vector{Int},
                                      ftolRel=fRelTr::AbstractFloat,
                                      xtolRel=xRelTr::AbstractFloat,
                                      ftolAbs=fAbsTr::AbstractFloat,
                                      xtolAbs=xAbsTr::AbstractFloat,
                                      startingValue=0.5::Real,
                                      fixedValue=missing::Union{Real,Missing})
    if ismissing(fixedValue)
        # Find Best lambda using optimize from package NLopt
        opt = NLopt.Opt(:LN_BOBYQA, 1)
        NLopt.ftol_rel!(opt, ftolRel) # relative criterion
        NLopt.ftol_abs!(opt, ftolAbs) # absolute critetion
        NLopt.xtol_rel!(opt, xtolRel) # criterion on parameter value changes
        NLopt.xtol_abs!(opt, xtolAbs) # criterion on parameter value changes
        NLopt.maxeval!(opt, 1000) # max number of iterations
        #NLopt.lower_bounds!(opt, 1e-100) # Lower bound
        #NLopt.upper_bounds!(opt, 1.0)
        count = 0
        function fun(x::Vector{Float64}, g::Vector{Float64})
            x = convert(AbstractFloat, x[1])
            res = logLik_lam_hyb(x, X, Y, net, gammas; nonmissing=nonmissing, ind=ind)
            #count =+ 1
            #println("f_$count: $(round(res, digits=5)), x: $(x)")
            return res
        end
        NLopt.min_objective!(opt, fun)
        fmin, xmin, ret = NLopt.optimize(opt, [startingValue])
        # Best value dans result
        res_lam = xmin[1]
    else
        res_lam = fixedValue
    end
    V = matrix_scalingHybrid(net, res_lam, gammas)
    res = phyloNetworklm(X, Y, V; 
                         nonmissing=nonmissing, ind=ind, 
                         model=ScalingHybrid(), lambda=res_lam)
    return res
end


"""
    phyloNetworklm(f, fr, net, model="BM",
        fTolRel=1e^-10, fTolAbs=1e^-10, xTolRel=1e^-10, xTolAbs=1e^-10,
        startingValue=0.5)`

Phylogenetic regression, using the correlation structure induced by the network.

Returns an object of class [`PhyloNetworkLinearModel`](@ref). See documentation for this type and example to see all the functions that can be applied to it.

# Arguments
* `f::StatsModels.FormulaTerm`: formula to use for the regression
* `fr::AbstractDataFrame`: DataFrame containing the data and regressors at the tips. It should have an extra column labelled "tipNames", that gives the names of the taxa for each observation.
* `net::HybridNetwork`: phylogenetic network to use. Should have labelled tips.
* `model::AbstractString="BM"`: the model to use, "BM" (default) or "lambda" (for Pagel's lambda).
* `no_names::Bool=false`: if `true`, force the function to ignore the tips names. The data is then assumed to be in the same order as the tips of the network. Default to false, setting it to true is dangerous, and strongly discouraged.
If `model="lambda"`, these parameters control the optimization of lambda:
* `fTolRel::AbstractFloat=1e-10`: relative tolerance on the likelihood value for the optimization in lambda.
* `fTolAbs::AbstractFloat=1e-10`: absolute tolerance on the likelihood value for the optimization in lambda.
* `xTolRel::AbstractFloat=1e-10`: relative tolerance on the parameter value for the optimization in lambda.
* `xTolAbs::AbstractFloat=1e-10`: absolute tolerance on the parameter value for the optimization in lambda.
* `startingValue::Real=0.5`: the starting value for the parameter in the optimization in lambda.

# See also

Type [`PhyloNetworkLinearModel`](@ref), Function [`ancestralStateReconstruction`](@ref)

# Examples

```jldoctest
julia> phy = readTopology(joinpath(dirname(pathof(PhyloNetworks)), "..", "examples", "caudata_tree.txt"));

julia> using DataFrames, CSV # to read data file, next

julia> dat = DataFrame!(CSV.File(joinpath(dirname(pathof(PhyloNetworks)), "..", "examples", "caudata_trait.txt")));

julia> using StatsModels # for stat model formulas

julia> fitBM = phyloNetworklm(@formula(trait ~ 1), dat, phy);

julia> fitBM # Shows a summary
StatsModels.TableRegressionModel{PhyloNetworkLinearModel,Array{Float64,2}}

Formula: trait ~ 1

Model: BM

Parameter(s) Estimates:
Sigma2: 0.00294521

Coefficients:
─────────────────────────────────────────────────────────────────────
             Coef.  Std. Error      t  Pr(>|t|)  Lower 95%  Upper 95%
─────────────────────────────────────────────────────────────────────
(Intercept)  4.679    0.330627  14.15    <1e-31    4.02696    5.33104
─────────────────────────────────────────────────────────────────────
Log Likelihood: -78.9611507833
AIC: 161.9223015666

julia> round(sigma2_estim(fitBM), digits=6) # rounding for jldoctest convenience
0.002945

julia> round(mu_estim(fitBM), digits=4)
4.679

julia> using StatsBase # for aic() stderror() loglikelihood() etc.

julia> round(loglikelihood(fitBM), digits=10)
-78.9611507833

julia> round(aic(fitBM), digits=10)
161.9223015666

julia> round(aicc(fitBM), digits=10)
161.9841572367

julia> round(bic(fitBM), digits=10)
168.4887090241

julia> round.(coef(fitBM), digits=4)
1-element Array{Float64,1}:
 4.679

julia> confint(fitBM)
1×2 Array{Float64,2}:
 4.02696  5.33104

julia> abs(round(r2(fitBM), digits=10)) # absolute value for jldoctest convenience
0.0

julia> abs(round(adjr2(fitBM), digits=10))
0.0

julia> round.(vcov(fitBM), digits=6)
1×1 Array{Float64,2}:
 0.109314

julia> round.(residuals(fitBM), digits=6)
197-element Array{Float64,1}:
 -0.237648
 -0.357937
 -0.159387
 -0.691868
 -0.323977
 -0.270452
 -0.673486
 -0.584654
 -0.279882
 -0.302175
  ⋮
 -0.777026
 -0.385121
 -0.443444
 -0.327303
 -0.525953
 -0.673486
 -0.603158
 -0.211712
 -0.439833

julia> round.(response(fitBM), digits=5)
197-element Array{Float64,1}:
 4.44135
 4.32106
 4.51961
 3.98713
 4.35502
 4.40855
 4.00551
 4.09434
 4.39912
 4.37682
 ⋮
 3.90197
 4.29388
 4.23555
 4.3517
 4.15305
 4.00551
 4.07584
 4.46729
 4.23917

julia> round.(predict(fitBM), digits=5)
197-element Array{Float64,1}:
 4.679
 4.679
 4.679
 4.679
 4.679
 4.679
 4.679
 4.679
 4.679
 4.679
 ⋮
 4.679
 4.679
 4.679
 4.679
 4.679
 4.679
 4.679
 4.679
 4.679

```
"""
function phyloNetworklm(f::StatsModels.FormulaTerm,
                        fr::AbstractDataFrame,
                        net::HybridNetwork;
                        model="BM"::AbstractString,
                        no_names=false::Bool,
                        ftolRel=fRelTr::AbstractFloat,
                        xtolRel=xRelTr::AbstractFloat,
                        ftolAbs=fAbsTr::AbstractFloat,
                        xtolAbs=xAbsTr::AbstractFloat,
                        startingValue=0.5::Real,
                        fixedValue=missing::Union{Real,Missing})
    # Match the tips names: make sure that the data provided by the user will
    # be in the same order as the ordered tips in matrix V.
    preorder!(net)
    if no_names # The names should not be taken into account.
        ind = [0]
        @info """As requested (no_names=true), I am ignoring the tips names
             in the network and in the dataframe."""
    else
        nodatanames = !any(DataFrames.propertynames(fr) .== :tipNames)
        nodatanames && any(tipLabels(net) == "") &&
            error("""The network provided has no tip names, and the input dataframe has
                  no column labelled tipNames, so I can't match the data on the network
                  unambiguously. If you are sure that the tips of the network are in the
                  same order as the values of the dataframe provided, then please re-run
                  this function with argument no_name=true.""")
        any(tipLabels(net) == "") &&
            error("""The network provided has no tip names, so I can't match the data
                  on the network unambiguously. If you are sure that the tips of the
                  network are in the same order as the values of the dataframe provided,
                  then please re-run this function with argument no_name=true.""")
        nodatanames &&
            error("""The input dataframe has no column labelled tipNames, so I can't
                  match the data on the network unambiguously. If you are sure that the
                  tips of the network are in the same order as the values of the dataframe
                  provided, then please re-run this function with argument no_name=true.""")
        ind = indexin(fr[!,:tipNames], tipLabels(net))
        if any(isnothing, ind) || length(unique(ind)) != length(ind)
            error("""Tips names of the network and names provided in column tipNames
                  of the dataframe do not match.""")
        end
    end
    # Find the regression matrix and response vector
    data, nonmissing = StatsModels.missing_omit(StatsModels.columntable(fr), f)
    sch = StatsModels.schema(f, data)
    f = StatsModels.apply_schema(f, sch, PhyloNetworkLinearModel)
    mf = ModelFrame(f, sch, data, PhyloNetworkLinearModel)
    mm = StatsModels.ModelMatrix(mf)
    Y = StatsModels.response(mf)
    # Y = convert(Vector{Float64}, StatsModels.response(mf))
    # Y, pred = StatsModels.modelcols(f, fr)
    if model == "BM"
        modelobj = BM() # model object (as opposed to model string)
    elseif model == "lambda"
        modelobj = PLambda()
    elseif model == "scalingHybrid"
        modelobj = ScalingHybrid()
    else
        error("phyloNetworklm is not defined for model::$(typeof(model)).")
    end
    StatsModels.TableRegressionModel(
        phyloNetworklm(mm.m, Y, net, modelobj; nonmissing=nonmissing, ind=ind,
                       startingValue=startingValue, fixedValue=fixedValue),
        mf, mm)
end

### Methods on type phyloNetworkRegression

## Un-changed Quantities
# Coefficients of the regression
StatsBase.coef(m::PhyloNetworkLinearModel) = coef(m.lm)
# Number of observations
StatsBase.nobs(m::PhyloNetworkLinearModel) = nobs(m.lm)
# vcov matrix: sigma2_estim * inv(X' * X)
StatsBase.vcov(m::PhyloNetworkLinearModel) = vcov(m.lm)
# standard error of coefficients: sqrt(diag(vcov))
StatsBase.stderror(m::PhyloNetworkLinearModel) = stderror(m.lm)
# confidence Intervals for coefficients:
#  hcat(coef,coef) + stderror * quantile(TDist(dof_residual, (1.-level)/2.) * [1. -1.]
StatsBase.confint(m::PhyloNetworkLinearModel; level=0.95::Real) = confint(m.lm, level=level)
# coef table: t-values t=coef/se
#    CoefTable(hcat(coef,se,t,ccdf(FDist(1, dof_residual), abs2(t))),
#              ["Estimate","Std.Error","t value", "Pr(>|t|)"],
#              ["x$i" for i = 1:size(X, 2)], 4)
function StatsBase.coeftable(m::PhyloNetworkLinearModel)
    if size(m.lm.pp.X, 2) == 0
        return CoefTable([0], ["Fixed Value"], ["(Intercept)"])
    else
        coeftable(m.lm)
    end
end
# Degrees of freedom for residuals
StatsBase.dof_residual(m::PhyloNetworkLinearModel) =  nobs(m) - length(coef(m))
# Degrees of freedom consumed in the model
function StatsBase.dof(m::PhyloNetworkLinearModel)
    res = length(coef(m)) + 1 # (+1: dispersion parameter)
    if any(typeof(m.model) .== [PLambda, ScalingHybrid])
        res += 1 # lambda is one parameter
    end
    return res
end
# Deviance (sum of squared residuals with metric V)
StatsBase.deviance(m::PhyloNetworkLinearModel) = deviance(m.lm)

## Changed Quantities
# Compute the residuals
# (Rescaled by cholesky of variance between tips)
StatsBase.residuals(m::PhyloNetworkLinearModel) = m.RL * residuals(m.lm)
# Tip data
StatsBase.response(m::PhyloNetworkLinearModel) = m.Y
# Predicted values at the tips
# (rescaled by cholesky of tips variances)
StatsBase.predict(m::PhyloNetworkLinearModel) = m.RL * predict(m.lm)
#Log likelihood of the fitted linear model
StatsBase.loglikelihood(m::PhyloNetworkLinearModel) =  loglikelihood(m.lm) - 1/2 * m.logdetVy
# - 0.5*(nobs + nobs * log(2pi) + nobs * log(sigma2_estim) + logdetVy)
# Null  Deviance (sum of squared residuals with metric V)
# REMARK Not just the null deviance of the cholesky regression
# Might be something better to do than this, though.
function StatsBase.nulldeviance(m::PhyloNetworkLinearModel)
    vo = ones(length(m.Y), 1)
    vo = m.RL \ vo
    bo = inv(vo'*vo)*vo'*response(m.lm)
    ro = response(m.lm) - vo*bo
    return sum(ro.^2)
end
# Null Log likelihood (null model with only the intercept)
# Same remark
function StatsBase.nullloglikelihood(m::PhyloNetworkLinearModel)
    n = length(m.Y)
    return -n/2 * (log(2*pi * nulldeviance(m)/n) + 1) - 1/2 * m.logdetVy
end
# coefficient of determination (1 - SS_res/SS_null)
# Copied from GLM.jl/src/lm.jl, line 139
StatsBase.r2(m::PhyloNetworkLinearModel) = 1 - deviance(m)/nulldeviance(m)
# adjusted coefficient of determination
# Copied from GLM.jl/src/lm.jl, lines 141-146
function StatsBase.adjr2(obj::PhyloNetworkLinearModel)
    n = nobs(obj)
    # dof() includes the dispersion parameter
    p = dof(obj) - 1
    1 - (1 - r2(obj))*(n-1)/(n-p)
end

## REMARK
# As PhyloNetworkLinearModel <: GLM.LinPredModel, the following functions are automatically defined:
# aic, aicc, bic

## New quantities
# ML estimate for variance of the BM
"""
    sigma2_estim(m::PhyloNetworkLinearModel)

Estimated variance for a fitted object.
"""
sigma2_estim(m::PhyloNetworkLinearModel) = deviance(m.lm) / nobs(m)
# Need to be adapted manually to TableRegressionModel beacouse it's a new function
sigma2_estim(m::StatsModels.TableRegressionModel{<:PhyloNetworkLinearModel,T} where T) =
  sigma2_estim(m.model)
# ML estimate for ancestral state of the BM
"""
    mu_estim(m::PhyloNetworkLinearModel)

Estimated root value for a fitted object.
"""
function mu_estim(m::PhyloNetworkLinearModel)
    @warn """You fitted the data against a custom matrix, so I have no way
         to know which column is your intercept (column of ones).
         I am using the first coefficient for ancestral mean mu by convention,
         but that might not be what you are looking for."""
    if size(m.lm.pp.X,2) == 0
        return 0
    else
        return coef(m)[1]
    end
end
# Need to be adapted manually to TableRegressionModel beacouse it's a new function
function mu_estim(m::StatsModels.TableRegressionModel{<:PhyloNetworkLinearModel,T} where T)
    if m.mf.f.rhs.terms[1] != StatsModels.InterceptTerm{true}()
        error("The fit was done without intercept, so I cannot estimate mu")
    end
    return coef(m)[1]
end
# Lambda
"""
    lambda(m::PhyloNetworkLinearModel)
Reads the value assigned to the lambda parameter of the PhyloNetworkLinearModel object.
"""
lambda(m::PhyloNetworkLinearModel) = error("lambda is not defined for m::$(typeof(m)).")
lambda(m::PhyloNetworkLinearModel{<:Union{BM,PLambda,ScalingHybrid}}) = 
    m.model.lambda
# Lambda!
"""
    lambda!(m::PhyloNetworkLinearModel, lambda_new) 
Writes a value to the lambda parameter of the PhyloNetworkLinearModel object.
"""
lambda!(m::PhyloNetworkLinearModel, lambda_new) = 
    error("lambda! is not defined for (m::$(typeof(m)), lambda_new::$(typeof(lambda_new))).")
lambda!(m::PhyloNetworkLinearModel{<:Union{BM,PLambda,ScalingHybrid}}, 
        lambda_new::Real) = (m.model.lambda = lambda_new)
# Lambda estim
"""
    lambda_estim(m::PhyloNetworkLinearModel)

Estimated lambda parameter for a fitted object.
"""
lambda_estim(m::PhyloNetworkLinearModel) = lambda(m)
lambda_estim(m::StatsModels.TableRegressionModel{<:PhyloNetworkLinearModel,T} where T) = lambda_estim(m.model)

### Print the results
# Variance
function paramstable(m::PhyloNetworkLinearModel)
    Sig = sigma2_estim(m)
    res = "Sigma2: " * @sprintf("%.6g", Sig)
    if any(typeof(m.model) .== [PLambda, ScalingHybrid])
        Lamb = lambda_estim(m)
        res = res*"\nLambda: " * @sprintf("%.6g", Lamb)
    end
    return(res)
end
function Base.show(io::IO, obj::PhyloNetworkLinearModel)
    println(io, "$(typeof(obj)):\n\nParameter(s) Estimates:\n", paramstable(obj), "\n\nCoefficients:\n", coeftable(obj))
end
# For DataFrameModel. see also Base.show in
# https://github.com/JuliaStats/StatsModels.jl/blob/master/src/statsmodel.jl
function Base.show(io::IO, model::StatsModels.TableRegressionModel{<:PhyloNetworkLinearModel,T} where T)
    ct = coeftable(model)
    println(io, "$(typeof(model))")
    print(io, "\nFormula: ")
    println(io, string(model.mf.f)) # formula
    println(io)
    println(io, "Model: $(typeof(model.model.model))")
    println(io)
    println(io,"Parameter(s) Estimates:")
    println(io, paramstable(model.model))
    println(io)
    println(io,"Coefficients:")
    show(io, ct)
    println(io)
    println(io, "Log Likelihood: "*"$(round(loglikelihood(model), digits=10))")
    println(io, "AIC: "*"$(round(aic(model), digits=10))")
end

###############################################################################
###############################################################################
## Anova - using ftest from GLM - Need version 0.8.1
###############################################################################
###############################################################################

function GLM.ftest(objs::StatsModels.TableRegressionModel{<:PhyloNetworkLinearModel,T}...)  where T
    objsModels = [obj.model for obj in objs]
    return ftest(objsModels...)
end

function GLM.ftest(objs::PhyloNetworkLinearModel...)
    objslm = [obj.lm for obj in objs]
    return ftest(objslm...)
end

###############################################################################
###############################################################################
## Anova - old version - kept for tests purposes - do not export
###############################################################################
###############################################################################

"""
    anova(objs::PhyloNetworkLinearModel...)

Takes several nested fits of the same data, and computes the F statistic for each
pair of models.

The fits must be results of function [`phyloNetworklm`](@ref) called on the same
data, for models that have more and more effects.

Returns a DataFrame object with the anova table.
"""
function anova(objs::StatsModels.TableRegressionModel{<:PhyloNetworkLinearModel,T}...) where T
    objsModels = [obj.model for obj in objs]
    return(anova(objsModels...))
end

function anova(objs::PhyloNetworkLinearModel...)
    anovaTable = Array{Any}(undef, length(objs)-1, 6)
    ## Compute binary statistics
    for i in 1:(length(objs) - 1)
      anovaTable[i, :] = anovaBin(objs[i], objs[i+1])
    end
    ## Transform into a DataFrame
    anovaTable = DataFrame(anovaTable)
    rename!(anovaTable, [:dof_res, :RSS, :dof, :SS, :F, Symbol("Pr(>F)")])
    return(anovaTable)
end

function anovaBin(obj1::PhyloNetworkLinearModel, obj2::PhyloNetworkLinearModel)
    length(coef(obj1)) < length(coef(obj2)) || error("Models must be nested, from the smallest to the largest.")
    ## residuals
    dof2 = dof_residual(obj2)
    dev2 = deviance(obj2)
    ## reducted residuals
    dof1 = dof_residual(obj1) - dof2
    dev1 = deviance(obj1) - dev2
    ## Compute statistic
    F = (dev1 / dof1) / (dev2 / dof2)
    pval = GLM.ccdf.(GLM.FDist(dof1, dof2), F) # ccdf and FDist from Distributions, used by GLM
    return([dof2, dev2, dof1, dev1, F, pval])
end

###############################################################################
###############################################################################
## Ancestral State Reconstruction
###############################################################################
###############################################################################
# Class for reconstructed states on a network
"""
    ReconstructedStates

Type containing the inferred information about the law of the ancestral states
given the observed tips values. The missing tips are considered as ancestral states.

The following functions can be applied to it:
[`expectations`](@ref) (vector of expectations at all nodes), `stderror` (the standard error),
`predint` (the prediction interval).

The `ReconstructedStates` object has fields: `traits_nodes`, `variances_nodes`, `NodeNumbers`, `traits_tips`, `tipNumbers`, `model`.
Type in "?ReconstructedStates.field" to get help on a specific field.
"""
struct ReconstructedStates
    "traits_nodes: the infered expectation of 'missing' values (ancestral nodes and missing tips)"
    traits_nodes::Vector # Nodes are actually "missing" data (including tips)
    "variances_nodes: the variance covariance matrix between all the 'missing' nodes"
    variances_nodes::Matrix
    "NodeNumbers: vector of the nodes numbers, in the same order as `traits_nodes`"
    NodeNumbers::Vector{Int}
    "traits_tips: the observed traits values at the tips"
    traits_tips::Vector # Observed values at tips
    "TipNumbers: vector of tips numbers, in the same order as `traits_tips`"
    TipNumbers::Vector # Observed tips only
    "model: if not missing, the `PhyloNetworkLinearModel` used for the computations."
    model::Union{PhyloNetworkLinearModel, Missing} # if empirical, corresponding fitted object
end

"""
    expectations(obj::ReconstructedStates)

Estimated reconstructed states at the nodes and tips.
"""
function expectations(obj::ReconstructedStates)
    return DataFrame(nodeNumber = [obj.NodeNumbers; obj.TipNumbers], condExpectation = [obj.traits_nodes; obj.traits_tips])
end

"""
    expectationsPlot(obj::ReconstructedStates)

Compute and format the expected reconstructed states for the plotting function.
The resulting dataframe can be readily used as a `nodeLabel` argument to
`plot` from package [`PhyloPlots`](https://github.com/cecileane/PhyloPlots.jl).
Keyword argument `markMissing` is a string that is appended to predicted
tip values, so that they can be distinguished from the actual datapoints. Default to
"*". Set to "" to remove any visual cue.
"""
function expectationsPlot(obj::ReconstructedStates; markMissing="*"::AbstractString)
    # Retrieve values
    expe = expectations(obj)
    # Format values for plot
    expetxt = Array{AbstractString}(undef, size(expe, 1))
    for i=1:size(expe, 1)
        expetxt[i] = string(round(expe[i, 2], digits=2))
    end
    # Find missing values
    if !ismissing(obj.model)
        nonmissing = obj.model.nonmissing
        ind = obj.model.ind
        missingTipNumbers = obj.model.V.tipNumbers[ind][.!nonmissing]
        indexMissing = indexin(missingTipNumbers, expe[!,:nodeNumber])
        expetxt[indexMissing] .*= markMissing
    end
    return DataFrame(nodeNumber = [obj.NodeNumbers; obj.TipNumbers], PredInt = expetxt)
end

StatsBase.stderror(obj::ReconstructedStates) = sqrt.(diag(obj.variances_nodes))

"""
    predint(obj::ReconstructedStates; level=0.95::Real)

Prediction intervals with level `level` for internal nodes and missing tips.
"""
function predint(obj::ReconstructedStates; level=0.95::Real)
    if ismissing(obj.model)
        qq = quantile(Normal(), (1. - level)/2.)
    else
        qq = quantile(GLM.TDist(dof_residual(obj.model)), (1. - level)/2.) # TDist from Distributions
        # @warn "As the variance is estimated, the predictions intervals are not exact, and should probably be larger."
    end
    tmpnode = hcat(obj.traits_nodes, obj.traits_nodes) .+ (stderror(obj) * qq) .* [1. -1.]
    return vcat(tmpnode, hcat(obj.traits_tips, obj.traits_tips))
end

function Base.show(io::IO, obj::ReconstructedStates)
    println(io, "$(typeof(obj)):\n",
            CoefTable(hcat(vcat(obj.NodeNumbers, obj.TipNumbers), vcat(obj.traits_nodes, obj.traits_tips), predint(obj)),
                      ["Node index", "Pred.", "Min.", "Max. (95%)"],
                      fill("", length(obj.NodeNumbers)+length(obj.TipNumbers))))
end

"""
    predintPlot(obj::ReconstructedStates; level=0.95::Real, withExp=false::Bool)

Compute and format the prediction intervals for the plotting function.
The resulting dataframe can be readily used as a `nodeLabel` argument to
`plot` from package [`PhyloPlots`](https://github.com/cecileane/PhyloPlots.jl).
Keyworks argument `level` control the confidence level of the
prediction interval. If `withExp` is set to true, then the best
predicted value is also shown along with the interval.
"""
function predintPlot(obj::ReconstructedStates; level=0.95::Real, withExp=false::Bool)
    # predInt
    pri = predint(obj; level=level)
    pritxt = Array{AbstractString}(undef, size(pri, 1))
    # Exp
    withExp ? exptxt = expectationsPlot(obj, markMissing="") : exptxt = ""
    for i=1:length(obj.NodeNumbers)
        !withExp ? sep = ", " : sep = "; " * exptxt[i, 2] * "; "
        pritxt[i] = "[" * string(round(pri[i, 1], digits=2)) * sep * string(round(pri[i, 2], digits=2)) * "]"
    end
    for i=(length(obj.NodeNumbers)+1):size(pri, 1)
        pritxt[i] = string(round(pri[i, 1], digits=2))
    end
    return DataFrame(nodeNumber = [obj.NodeNumbers; obj.TipNumbers], PredInt = pritxt)
end


"""
    ancestralStateReconstruction(net::HybridNetwork, Y::Vector, params::ParamsBM)

Compute the conditional expectations and variances of the ancestral (un-observed)
traits values at the internal nodes of the phylogenetic network (`net`),
given the values of the traits at the tips of the network (`Y`) and some
known parameters of the process used for trait evolution (`params`, only BM with fixed root
works for now).

This function assumes that the parameters of the process are known. For a more general
function, see `ancestralStateReconstruction(obj::PhyloNetworkLinearModel[, X_n::Matrix])`.

"""
function ancestralStateReconstruction(net::HybridNetwork,
                                      Y::Vector,
                                      params::ParamsBM)
    V = sharedPathMatrix(net)
    ancestralStateReconstruction(V, Y, params)
end

function ancestralStateReconstruction(V::MatrixTopologicalOrder,
                                      Y::Vector,
                                      params::ParamsBM)
    # Variances matrices
    Vy = V[:Tips]
    Vz = V[:InternalNodes]
    Vyz = V[:TipsNodes]
    R = cholesky(Vy)
    RL = R.L
    temp = RL \ Vyz
    # Vectors of means
    m_y = ones(size(Vy)[1]) .* params.mu # !! correct only if no predictor.
    m_z = ones(size(Vz)[1]) .* params.mu # !! works if BM no shift.
    # Actual computation
    ancestralStateReconstruction(Vz, temp, RL,
                                 Y, m_y, m_z,
                                 V.internalNodeNumbers,
                                 V.tipNumbers,
                                 params.sigma2)
end

# Reconstruction from all the needed quantities
function ancestralStateReconstruction(Vz::Matrix,
                                      VyzVyinvchol::Matrix,
                                      RL::LowerTriangular,
                                      Y::Vector, m_y::Vector, m_z::Vector,
                                      NodeNumbers::Vector,
                                      TipNumbers::Vector,
                                      sigma2::Real,
                                      add_var=zeros(size(Vz))::Matrix, # Additional variance for BLUP
                                      model=missing::Union{PhyloNetworkLinearModel,Missing})
    m_z_cond_y = m_z + VyzVyinvchol' * (RL \ (Y - m_y))
    V_z_cond_y = sigma2 .* (Vz - VyzVyinvchol' * VyzVyinvchol)
    ReconstructedStates(m_z_cond_y, V_z_cond_y + add_var, NodeNumbers, Y, TipNumbers, model)
end

# """
# `ancestralStateReconstruction(obj::PhyloNetworkLinearModel, X_n::Matrix)`
# Function to find the ancestral traits reconstruction on a network, given an
# object fitted by function phyloNetworklm, and some predictors expressed at all the nodes of the network.
#
# - obj: a PhyloNetworkLinearModel object, or a
# TableRegressionModel{PhyloNetworkLinearModel}, if data frames were used.
# - X_n a matrix with as many columns as the number of predictors used, and as
# many lines as the number of unknown nodes or tips.
#
# Returns an object of type ancestralStateReconstruction.
# """

# Empirical reconstruciton from a fitted object
# TO DO: Handle the order of internal nodes for matrix X_n
function ancestralStateReconstruction(obj::PhyloNetworkLinearModel, X_n::Matrix)
    if (size(X_n)[2] != length(coef(obj)))
        error("""The number of predictors for the ancestral states (number of columns of X_n)
              does not match the number of predictors at the tips.""")
    end
    if size(X_n)[1] != length(obj.V.internalNodeNumbers) + sum(.!obj.nonmissing)
        error("""The number of lines of the predictors does not match
              the number of nodes plus the number of missing tips.""")
    end
    m_y = predict(obj)
    m_z = X_n * coef(obj)
    # If the tips were re-organized, do the same for Vyz
    if (obj.ind != [0])
#       iii = indexin(1:length(obj.nonmissing), obj.ind[obj.nonmissing])
#       iii = iii[iii .> 0]
#       jjj = [1:length(obj.V.internalNodeNumbers); indexin(1:length(obj.nonmissing), obj.ind[!obj.nonmissing])]
#       jjj = jjj[jjj .> 0]
#       Vyz = Vyz[iii, jjj]
        Vyz = obj.V[:TipsNodes, obj.ind, obj.nonmissing]
        missingTipNumbers = obj.V.tipNumbers[obj.ind][.!obj.nonmissing]
        nmTipNumbers = obj.V.tipNumbers[obj.ind][obj.nonmissing]
    else
        @warn """There were no indication for the position of the tips on the network.
             I am assuming that they are given in the same order.
             Please check that this is what you intended."""
        Vyz = obj.V[:TipsNodes, collect(1:length(obj.V.tipNumbers)), obj.nonmissing]
        missingTipNumbers = obj.V.tipNumbers[.!obj.nonmissing]
        nmTipNumbers = obj.V.tipNumbers[obj.nonmissing]
    end
    temp = obj.RL \ Vyz
    U = X_n - temp' * (obj.RL \ obj.X)
    add_var = U * vcov(obj) * U'
    # Warn about the prediction intervals
    @warn """These prediction intervals show uncertainty in ancestral values,
         assuming that the estimated variance rate of evolution is correct.
         Additional uncertainty in the estimation of this variance rate is
         ignored, so prediction intervals should be larger."""
    # Actual reconstruction
    ancestralStateReconstruction(obj.V[:InternalNodes, obj.ind, obj.nonmissing],
                                 temp,
                                 obj.RL,
                                 obj.Y,
                                 m_y,
                                 m_z,
                                 [obj.V.internalNodeNumbers; missingTipNumbers],
                                 nmTipNumbers,
                                 sigma2_estim(obj),
                                 add_var,
                                 obj)
end

@doc raw"""
    ancestralStateReconstruction(obj::PhyloNetworkLinearModel[, X_n::Matrix])

Function to find the ancestral traits reconstruction on a network, given an
object fitted by function [`phyloNetworklm`](@ref). By default, the function assumes
that the regressor is just an intercept. If the value of the regressor for
all the ancestral states is known, it can be entered in X_n, a matrix with as
many columns as the number of predictors used, and as many lines as the number
of unknown nodes or tips.

Returns an object of type [`ReconstructedStates`](@ref).
See documentation for this type and examples for functions that can be applied to it.

# Examples

```jldoctest; filter = [r" PhyloNetworks .*:\d+", r"Info: Loading DataFrames support into Gadfly"]
julia> using DataFrames, CSV # to read data file

julia> phy = readTopology(joinpath(dirname(pathof(PhyloNetworks)), "..", "examples", "carnivores_tree.txt"));

julia> dat = DataFrame!(CSV.File(joinpath(dirname(pathof(PhyloNetworks)), "..", "examples", "carnivores_trait.txt")));

julia> using StatsModels # for statistical model formulas

julia> fitBM = phyloNetworklm(@formula(trait ~ 1), dat, phy);

julia> ancStates = ancestralStateReconstruction(fitBM) # Should produce a warning, as variance is unknown.
┌ Warning: These prediction intervals show uncertainty in ancestral values,
│ assuming that the estimated variance rate of evolution is correct.
│ Additional uncertainty in the estimation of this variance rate is
│ ignored, so prediction intervals should be larger.
└ @ PhyloNetworks ~/build/crsl4/PhyloNetworks.jl/src/traits.jl:2163
ReconstructedStates:
───────────────────────────────────────────────
  Node index      Pred.        Min.  Max. (95%)
───────────────────────────────────────────────
        -5.0   1.32139   -0.288423     2.9312
        -8.0   1.03258   -0.539072     2.60423
        -7.0   1.41575   -0.0934395    2.92495
        -6.0   1.39417   -0.0643135    2.85265
        -4.0   1.39961   -0.0603343    2.85955
        -3.0   1.51341   -0.179626     3.20644
       -13.0   5.3192     3.96695      6.67145
       -12.0   4.51176    2.94268      6.08085
       -16.0   1.50947    0.0290151    2.98992
       -15.0   1.67425    0.241696     3.10679
       -14.0   1.80309    0.355568     3.2506
       -11.0   2.7351     1.21896      4.25123
       -10.0   2.73217    1.16545      4.29889
        -9.0   2.41132    0.639075     4.18357
        -2.0   2.04138   -0.0340955    4.11686
        14.0   1.64289    1.64289      1.64289
         8.0   1.67724    1.67724      1.67724
         5.0   0.331568   0.331568     0.331568
         2.0   2.27395    2.27395      2.27395
         4.0   0.275237   0.275237     0.275237
         6.0   3.39094    3.39094      3.39094
        13.0   0.355799   0.355799     0.355799
        15.0   0.542565   0.542565     0.542565
         7.0   0.773436   0.773436     0.773436
        10.0   6.94985    6.94985      6.94985
        11.0   4.78323    4.78323      4.78323
        12.0   5.33016    5.33016      5.33016
         1.0  -0.122604  -0.122604    -0.122604
        16.0   0.73989    0.73989      0.73989
         9.0   4.84236    4.84236      4.84236
         3.0   1.0695     1.0695       1.0695
───────────────────────────────────────────────

julia> expectations(ancStates)
31×2 DataFrame
│ Row │ nodeNumber │ condExpectation │
│     │ Int64      │ Float64         │
├─────┼────────────┼─────────────────┤
│ 1   │ -5         │ 1.32139         │
│ 2   │ -8         │ 1.03258         │
│ 3   │ -7         │ 1.41575         │
│ 4   │ -6         │ 1.39417         │
│ 5   │ -4         │ 1.39961         │
│ 6   │ -3         │ 1.51341         │
│ 7   │ -13        │ 5.3192          │
⋮
│ 24  │ 7          │ 0.773436        │
│ 25  │ 10         │ 6.94985         │
│ 26  │ 11         │ 4.78323         │
│ 27  │ 12         │ 5.33016         │
│ 28  │ 1          │ -0.122604       │
│ 29  │ 16         │ 0.73989         │
│ 30  │ 9          │ 4.84236         │
│ 31  │ 3          │ 1.0695          │

julia> predint(ancStates)
31×2 Array{Float64,2}:
 -0.288423    2.9312
 -0.539072    2.60423
 -0.0934395   2.92495
 -0.0643135   2.85265
 -0.0603343   2.85955
 -0.179626    3.20644
  3.96695     6.67145
  2.94268     6.08085
  0.0290151   2.98992
  0.241696    3.10679
  ⋮
  0.542565    0.542565
  0.773436    0.773436
  6.94985     6.94985
  4.78323     4.78323
  5.33016     5.33016
 -0.122604   -0.122604
  0.73989     0.73989
  4.84236     4.84236
  1.0695      1.0695

julia> expectationsPlot(ancStates) # format the ancestral states
31×2 DataFrame
│ Row │ nodeNumber │ PredInt  │
│     │ Int64      │ Abstrac… │
├─────┼────────────┼──────────┤
│ 1   │ -5         │ 1.32     │
│ 2   │ -8         │ 1.03     │
│ 3   │ -7         │ 1.42     │
│ 4   │ -6         │ 1.39     │
│ 5   │ -4         │ 1.4      │
│ 6   │ -3         │ 1.51     │
│ 7   │ -13        │ 5.32     │
⋮
│ 24  │ 7          │ 0.77     │
│ 25  │ 10         │ 6.95     │
│ 26  │ 11         │ 4.78     │
│ 27  │ 12         │ 5.33     │
│ 28  │ 1          │ -0.12    │
│ 29  │ 16         │ 0.74     │
│ 30  │ 9          │ 4.84     │
│ 31  │ 3          │ 1.07     │

julia> using PhyloPlots # next: plot ancestral states on the tree

julia> plot(phy, :RCall, nodeLabel = expectationsPlot(ancStates));

julia> predintPlot(ancStates)
31×2 DataFrame
│ Row │ nodeNumber │ PredInt       │
│     │ Int64      │ AbstractStri… │
├─────┼────────────┼───────────────┤
│ 1   │ -5         │ [-0.29, 2.93] │
│ 2   │ -8         │ [-0.54, 2.6]  │
│ 3   │ -7         │ [-0.09, 2.92] │
│ 4   │ -6         │ [-0.06, 2.85] │
│ 5   │ -4         │ [-0.06, 2.86] │
│ 6   │ -3         │ [-0.18, 3.21] │
│ 7   │ -13        │ [3.97, 6.67]  │
⋮
│ 24  │ 7          │ 0.77          │
│ 25  │ 10         │ 6.95          │
│ 26  │ 11         │ 4.78          │
│ 27  │ 12         │ 5.33          │
│ 28  │ 1          │ -0.12         │
│ 29  │ 16         │ 0.74          │
│ 30  │ 9          │ 4.84          │
│ 31  │ 3          │ 1.07          │

julia> plot(phy, :RCall, nodeLabel = predintPlot(ancStates));

julia> allowmissing!(dat, :trait);

julia> dat[[2, 5], :trait] .= missing; # missing values allowed to fit model

julia> fitBM = phyloNetworklm(@formula(trait ~ 1), dat, phy);

julia> ancStates = ancestralStateReconstruction(fitBM);
┌ Warning: These prediction intervals show uncertainty in ancestral values,
│ assuming that the estimated variance rate of evolution is correct.
│ Additional uncertainty in the estimation of this variance rate is
│ ignored, so prediction intervals should be larger.
└ @ PhyloNetworks ~/build/crsl4/PhyloNetworks.jl/src/traits.jl:2163

julia> expectations(ancStates)
31×2 DataFrame
│ Row │ nodeNumber │ condExpectation │
│     │ Int64      │ Float64         │
├─────┼────────────┼─────────────────┤
│ 1   │ -5         │ 1.42724         │
│ 2   │ -8         │ 1.35185         │
│ 3   │ -7         │ 1.61993         │
│ 4   │ -6         │ 1.54198         │
│ 5   │ -4         │ 1.53916         │
│ 6   │ -3         │ 1.64984         │
│ 7   │ -13        │ 5.33508         │
⋮
│ 24  │ 7          │ 0.773436        │
│ 25  │ 10         │ 6.94985         │
│ 26  │ 11         │ 4.78323         │
│ 27  │ 12         │ 5.33016         │
│ 28  │ 1          │ -0.122604       │
│ 29  │ 16         │ 0.73989         │
│ 30  │ 9          │ 4.84236         │
│ 31  │ 3          │ 1.0695          │

julia> predint(ancStates)
31×2 Array{Float64,2}:
 -0.31245     3.16694
 -0.625798    3.3295
 -0.110165    3.35002
 -0.0710391   3.15501
 -0.0675924   3.14591
 -0.197236    3.49692
  3.89644     6.77373
  2.8741      6.22808
 -0.0358627   3.12834
  0.182594    3.2534
  ⋮
  0.542565    0.542565
  0.773436    0.773436
  6.94985     6.94985
  4.78323     4.78323
  5.33016     5.33016
 -0.122604   -0.122604
  0.73989     0.73989
  4.84236     4.84236
  1.0695      1.0695

julia> expectationsPlot(ancStates) # format node <-> ancestral state
31×2 DataFrame
│ Row │ nodeNumber │ PredInt  │
│     │ Int64      │ Abstrac… │
├─────┼────────────┼──────────┤
│ 1   │ -5         │ 1.43     │
│ 2   │ -8         │ 1.35     │
│ 3   │ -7         │ 1.62     │
│ 4   │ -6         │ 1.54     │
│ 5   │ -4         │ 1.54     │
│ 6   │ -3         │ 1.65     │
│ 7   │ -13        │ 5.34     │
⋮
│ 24  │ 7          │ 0.77     │
│ 25  │ 10         │ 6.95     │
│ 26  │ 11         │ 4.78     │
│ 27  │ 12         │ 5.33     │
│ 28  │ 1          │ -0.12    │
│ 29  │ 16         │ 0.74     │
│ 30  │ 9          │ 4.84     │
│ 31  │ 3          │ 1.07     │

julia> plot(phy, :RCall, nodeLabel = expectationsPlot(ancStates));

julia> predintPlot(ancStates) # prediction intervals, in data frame, useful to plot
31×2 DataFrame
│ Row │ nodeNumber │ PredInt       │
│     │ Int64      │ AbstractStri… │
├─────┼────────────┼───────────────┤
│ 1   │ -5         │ [-0.31, 3.17] │
│ 2   │ -8         │ [-0.63, 3.33] │
│ 3   │ -7         │ [-0.11, 3.35] │
│ 4   │ -6         │ [-0.07, 3.16] │
│ 5   │ -4         │ [-0.07, 3.15] │
│ 6   │ -3         │ [-0.2, 3.5]   │
│ 7   │ -13        │ [3.9, 6.77]   │
⋮
│ 24  │ 7          │ 0.77          │
│ 25  │ 10         │ 6.95          │
│ 26  │ 11         │ 4.78          │
│ 27  │ 12         │ 5.33          │
│ 28  │ 1          │ -0.12         │
│ 29  │ 16         │ 0.74          │
│ 30  │ 9          │ 4.84          │
│ 31  │ 3          │ 1.07          │

julia> plot(phy, :RCall, nodeLabel = predintPlot(ancStates));
```
"""
function ancestralStateReconstruction(obj::PhyloNetworkLinearModel)
    # default reconstruction for known predictors
    if ((size(obj.X)[2] != 1) || !any(obj.X .== 1)) # Test if the regressor is just an intercept.
        error("""Predictor(s) other than a plain intercept are used in this `PhyloNetworkLinearModel` object.
    These predictors are unobserved at ancestral nodes, so they cannot be used
    for the ancestral state reconstruction. If these ancestral predictor values
    are known, please provide them as a matrix argument to the function.
    Otherwise, you might consider doing a multivariate linear regression (not implemented yet).""")
    end
  X_n = ones((length(obj.V.internalNodeNumbers) + sum(.!obj.nonmissing), 1))
    ancestralStateReconstruction(obj, X_n)
end
# For a TableRegressionModel
function ancestralStateReconstruction(obj::StatsModels.TableRegressionModel{<:PhyloNetworkLinearModel,T} where T)
    ancestralStateReconstruction(obj.model)
end
function ancestralStateReconstruction(obj::StatsModels.TableRegressionModel{<:PhyloNetworkLinearModel,T} where T, X_n::Matrix)
    ancestralStateReconstruction(obj.model, X_n)
end

"""
    ancestralStateReconstruction(fr::AbstractDataFrame, net::HybridNetwork; kwargs...)

Function to find the ancestral traits reconstruction on a network, given some data at the tips.
Uses function [`phyloNetworklm`](@ref) to perform a phylogenetic regression of the data against an
intercept (amounts to fitting an evolutionary model on the network, BM being the only option
available for now).

See documentation on [`phyloNetworklm`](@ref) and `ancestralStateReconstruction(obj::PhyloNetworkLinearModel[, X_n::Matrix])`
for further details.

Returns an object of type [`ReconstructedStates`](@ref).
"""
function ancestralStateReconstruction(fr::AbstractDataFrame,
                                      net::HybridNetwork;
                                      kwargs...)
    nn = DataFrames.propertynames(fr)
    datpos = nn .!= :tipNames
    if sum(datpos) > 1
        error("""Besides one column labelled 'tipNames', the dataframe fr should have
              only one column, corresponding to the data at the tips of the network.""")
    end
    f = @eval(@formula($(nn[datpos][1]) ~ 1))
    reg = phyloNetworklm(f, fr, net; kwargs...)
    return ancestralStateReconstruction(reg)
end






#################################################
## Old version of phyloNetworklm (naive)
#################################################

# function phyloNetworklmNaive(X::Matrix, Y::Vector, net::HybridNetwork, model="BM"::AbstractString)
#   # Geting variance covariance
#   V = sharedPathMatrix(net)
#   Vy = extractVarianceTips(V, net)
#   # Needed quantities (naive)
#   ntaxa = length(Y)
#   Vyinv = inv(Vy)
#   XtVyinv = X' * Vyinv
#   logdetVy = logdet(Vy)
#        # beta hat
#   betahat = inv(XtVyinv * X) * XtVyinv * Y
#        # sigma2 hat
#   fittedValues =  X * betahat
#   residuals = Y - fittedValues
#   sigma2hat = 1/ntaxa * (residuals' * Vyinv * residuals)
#        # log likelihood
#   loglik = - 1 / 2 * (ntaxa + ntaxa * log(2 * pi) + ntaxa * log(sigma2hat) + logdetVy)
#   # Result
# # res = phyloNetworkRegression(betahat, sigma2hat[1], loglik[1], V, Vy, fittedValues, residuals)
#   return((betahat, sigma2hat[1], loglik[1], V, Vy, logdetVy, fittedValues, residuals))
# end<|MERGE_RESOLUTION|>--- conflicted
+++ resolved
@@ -1740,18 +1740,13 @@
     # Cholesky decomposition
     R = cholesky(Vy)
     RL = R.L
-<<<<<<< HEAD
     # Fit 
     m = PhyloNetworkLinearModel{typeof(model)}(lm(RL\X, RL\Y), V, Vy, RL, Y, X, 
-                                               LinearAlgebra.logdet(Vy), ind, 
+                                               logdet(Vy), ind, 
                                                nonmissing, model)
     # Update lambda
     lambda!(m, lambda)
     return m
-=======
-    # Fit
-    PhyloNetworkLinearModel(lm(RL\X, RL\Y), V, Vy, RL, Y, X, logdet(Vy), ind, nonmissing, model, lambda)
->>>>>>> b0a743e5
 end
 
 ###############################################################################
