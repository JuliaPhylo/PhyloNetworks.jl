--- conflicted
+++ resolved
@@ -426,13 +426,8 @@
 
 ###############################################################################
 """
-<<<<<<< HEAD
-    regressorShift(node::Vector{Node}, net::HybridNetwork; checkPreorder=true::Bool)
-    regressorShift(edge::Vector{Edge}, net::HybridNetwork; checkPreorder=true::Bool)
-=======
     regressorShift(node::Vector{Node}, net::HybridNetwork; checkPreorder=true)
     regressorShift(edge::Vector{Edge}, net::HybridNetwork; checkPreorder=true)
->>>>>>> d9257df3
 
 Compute the regressor vectors associated with shifts on edges that are above nodes
 `node`, or on edges `edge`, on a network `net`. It uses function [`descendenceMatrix`](@ref), so
@@ -1918,15 +1913,7 @@
 
 
 """
-<<<<<<< HEAD
-    phyloNetworklm(f, fr, net; model="BM",
-        fTolRel=1e^-10, fTolAbs=1e^-10, xTolRel=1e^-10, xTolAbs=1e^-10,
-        startingValue=0.5)
-=======
-    phyloNetworklm(f::StatsModels.FormulaTerm, dataframe, net, model="BM",
-        fTolRel=1e-10, fTolAbs=1e-10, xTolRel=1e-10, xTolAbs=1e-10,
-        startingValue=0.5)`
->>>>>>> d9257df3
+    phyloNetworklm(f, dataframe, net; model="BM", ...)
 
 Phylogenetic regression, using the correlation structure induced by the network.
 
@@ -1937,8 +1924,9 @@
 * `dataframe`: DataFrame containing the data and regressors at the tips.
    It should have a column labelled "tipNames", that gives the names of the taxa for each observation.
 * `net`: phylogenetic network to use. Should have labelled tips.
-* `model::AbstractString="BM"`: the model to use, "BM" (default) or "lambda" (for Pagel's lambda).
-* `no_names::Bool=false`: if `true`, force the function to ignore the tips names. The data is then assumed to be in the same order as the tips of the network. Default to false, setting it to true is dangerous, and strongly discouraged.
+* `model`: the model to use, "BM" (default) or "lambda" (for Pagel's lambda).
+* `no_names=false`: if `true`, force the function to ignore the tips names. The data is then assumed to be in the same order as the tips of the network. Default to false, setting it to true is dangerous, and strongly discouraged.
+
 If `model="lambda"`, these parameters control the optimization of lambda:
 * `fTolRel=1e-10`: relative tolerance on the likelihood value for the optimization in lambda.
 * `fTolAbs=1e-10`: absolute tolerance on the likelihood value for the optimization in lambda.
