--- conflicted
+++ resolved
@@ -39,10 +39,15 @@
     return otherNet
 end
 
-<<<<<<< HEAD
+# function to change the hybrid node in a cycle
+# will try to update incycle inside
+"""
+`hybridatnode!(net::HybridNetwork, nodeNumber::Int64)`
+
 Changes the hybrid in a cycle to the node defined in nodeNumber. The
 node with nodeNumber must be in a cycle. If the node is not in a
 cycle, this function will prompt an error.
+
 # Example #"
 ```julia
 julia> net = readTopology("(A:1.0,((B:1.1,#H1:0.2::0.2):1.2,(((C:0.52,(E:0.5)#H2:0.02::0.7):0.6,(#H2:0.01::0.3,F:0.7):0.8):0.9,(D:0.8)#H1:0.3::0.8):1.3):0.7):0.1;");
@@ -51,35 +56,6 @@
 julia> plot(net)
 ```
 """ #"
-=======
-
-
-
-
-
-
-
-
-
-# function to change the hybrid node in a cycle
-# will try to update incycle inside
-## """
-## `hybridatnode!(net::HybridNetwork, nodeNumber::Int64)`
-
-## Changes the hybrid in a cycle to the node defined in nodeNumber. The
-## node with nodeNumber must be in a cycle. If the node is not in a
-## cycle, this function will prompt an error.
-
-## # Example
-## ```julia
-## julia> net =
-## readTopology("(A:1.0,((B:1.1,#H1:0.2::0.2):1.2,(((C:0.52,(E:0.5)#H2:0.02::0.7):0.6,(#H2:0.01::0.3,F:0.7):0.8):0.9,(D:0.8)#H1:0.3::0.8):1.3):0.7):0.1;");
-## julia> plot(net, showNodeNumber=true)
-## julia> hybridatnode!(net, -4)
-## julia> plot(net)
-## ```
-## """
->>>>>>> 9060fa03
 function hybridatnode!(net::HybridNetwork, nodeNumber::Int64)
     undoInCycle!(net.edge, net.node)
     for(n in net.hybrid)
