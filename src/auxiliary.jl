# auxiliary functions for all the other methods
# originally in functions.jl
# Claudia February 2015
#####################



# ----- aux general functions ---------------


function approxEq(a::Number,b::Number,absTol::Number,relTol::Number)
    if(a<eps() || b<eps())
        abs(a-b) < absTol
    else
        abs(a-b) < relTol*eps(abs(a)+abs(b))
    end
end

approxEq(a::Number,b::Number) = approxEq(a,b,1e-5,100)

# isEqual functions: to test if 2 edges (or 2 nodes etc.) "look" alike.
#                    Useful after a deepcopy of a network.
# For nodes (or edges etc.) in the same network, use instead n1 == n2 or n1 != n2.
function isEqual(n1::Node,n2::Node)
    return (n1.number == n2.number && approxEq(n1.gammaz,n2.gammaz) && n1.inCycle == n2.inCycle)
end

function isEqual(n1::Edge,n2::Edge)
    return (n1.number == n2.number && approxEq(n1.length,n2.length))
end

function isEqual(net1::HybridNetwork, net2::HybridNetwork)
    result = true
    result &= (net1.numTaxa == net2.numTaxa)
    result &= (net1.numNodes == net2.numNodes)
    result &= (net1.numEdges == net2.numEdges)
    ## result &= (net1.node == net2.node)
    ## result &= (net1.edge == net2.edge)
    result &= (net1.root == net2.root)
    result &= (net1.names == net2.names)
##    result &= (net1.hybrid == net2.hybrid)
    result &= (net1.numHybrids == net2.numHybrids)
##    result &= (net1.leaf == net2.leaf)
    result &= (net1.ht == net2.ht)
    result &= (net1.numht == net2.numht)
    result &= (net1.numBad == net2.numBad)
    result &= (net1.hasVeryBadTriangle == net2.hasVeryBadTriangle)
    result &= (net1.index == net2.index)
    result &= (net1.loglik == net2.loglik)
    return result
end


#------------- functions to allow for ------------#
#              missing values (lengths or gammas) #

# adds x+y but interprets -1.0 as missing: so -1.0 + x = -1.0 here.
function addBL(x::Number,y::Number)
    (x==-1.0 || y==-1.0) ? -1.0 : x+y
end
function multiplygammas(x::Number,y::Number)
    (x==-1.0 || y==-1.0) ? -1.0 : x * y
end

#------------- EDGE functions --------------------#

# warning: node needs to be defined as hybrid before adding to a
#          hybrid edge. First, an edge is defined as hybrid, and then
#          the nodes are added to it. If the node added is leaf, the
#          edge length is set unidentifiable (as it is external edge)
function setNode!(edge::Edge, node::Node)
    size(edge.node,1)  !=  2 || error("vector of nodes already has 2 values");
    push!(edge.node,node);
    if size(edge.node,1) == 1
        if edge.hybrid
            edge.isChild1 = node.hybrid
        end
        edge.istIdentifiable = !node.leaf
    else
        if node.leaf
            !edge.node[1].leaf || error("edge $(edge.number) has two leaves")
            edge.istIdentifiable = false;
        else
          if edge.hybrid
            if node.hybrid
                # @debug (edge.node[1].hybrid ? "hybrid edge $(edge.number) has two hybrid nodes" : "")
                edge.isChild1 = false;
            else
                edge.node[1].hybrid || error("hybrid edge $(edge.number) has no hybrid nodes");
                edge.isChild1 = true;
            end
          else #edge is tree
            if !edge.node[1].leaf
                if !node.hybrid && !edge.node[1].hybrid
                    edge.istIdentifiable = !edge.fromBadDiamondI
                else
                    if node.hybrid && (node.isBadDiamondI || node.isBadDiamondII || node.isBadTriangle)
                        edge.istIdentifiable = false
                    elseif edge.node[1].hybrid && (edge.node[1].isBadDiamondI ||edge.node[1].isBadDiamondII || edge.node[1].isBadTriangle)
                        edge.istIdentifiable = false
                    else
                        edge.istIdentifiable = true
                    end
                end
            else
                edge.istIdentifiable = false
            end
          end
        end
    end
end

# warning: node needs to be defined as hybrid before adding to a hybrid edge.
#          First, an edge is defined as hybrid, and then the nodes are added to it.
#          If there is a leaf in node, the edge.istIdentifiable=false
function setNode!(edge::Edge,node::Array{Node,1})
    size(node,1) ==  2 || error("vector of nodes must have exactly 2 values")
    edge.node = node;
    if(edge.hybrid)
      if(node[1].hybrid)
          edge.isChild1 = true;
      else
          node[2].hybrid || error("hybrid edge without hybrid node");
          edge.isChild1 = false;
      end
    end
    if(edge.node[1].leaf || edge.node[2].leaf)
        edge.istIdentifiable = false;
    else
        edge.istIdentifiable = true;
    end
end

"""
    getroot(net)

Node used to root `net`. If `net` is to be considered as semi-directed or
unrooted, this root node is used to write the networks' Newick parenthetical
description or for network traversals.

See also: [`isrootof`](@ref)
"""
getroot(net::HybridNetwork) = net.node[net.root]

"""
    isrootof(node, net)

`true` if `node` is the root of `net` (or used as such for network traversals
in case the network is considered as semi-directed); `false` otherwise.

    isleaf(node)
    isexternal(edge)

`true` if `node` is a leaf or `edge` is adjacent to a leaf, `false` otherwise.

See also: [`getroot`](@ref),
[`getparent`](@ref), [`getchild`](@ref)
"""
isrootof(node::Node, net::HybridNetwork) = node === getroot(net)

@doc (@doc isrootof) isleaf
isleaf(node::Node) = node.leaf

@doc (@doc isrootof) isexternal
isexternal(edge::Edge) = any(isleaf.(edge.node))

"""
    isparentof(node, edge)
    ischildof(node, edge)

`true` if `node` is the tail / head, or parent / child, of `edge`; `false` otherwise.
Assumes that the edge's direction is correct, meaning it's field `isChild1` is
reliable (in sync with the rooting).

See also: [`getparent`](@ref), [`getchild`](@ref), [`isrootof`](@ref)
"""
isparentof(node::Node, edge::Edge) = node === getparent(edge)
@doc (@doc isparentof) ischildof
ischildof( node::Node, edge::Edge) = node === getchild(edge)

"""
    hassinglechild(node)

`true` if `node` has a single child, based on the edges' `isChild1` field;
`false` otherwise.

See also: [`getchild`](@ref), [`getparent`](@ref)
"""
hassinglechild(node::Node) = sum(e -> getparent(e) === node, node.edge) == 1

"""
    getchild(edge)
    getchild(node)
    getchildren(node)

Get child(ren) **node(s)**.
- `getchild`: single child node of `edge`, or of `node` after checking that
  `node` has a single child.
- `getchildren`: vector of all children *nodes* of `node`.


    getchildedge(node)

Single child **edge** of `node`. Checks that it's a single child.

*Warning*: these functions rely on correct edge direction, via their `isChild1` field.

See also:
[`getparent`](@ref),
[`getpartneredge`](@ref),
[`isparentof`](@ref),
[`hassinglechild`](@ref).
"""
getchild(edge::Edge) = edge.node[edge.isChild1 ? 1 : 2]
getchild(node::Node) = getchild(getchildedge(node))

@doc (@doc getchild) getchildren
function getchildren(node::Node)
    children = Node[]
    for e in node.edge
        if isparentof(node, e)
            push!(children, getchild(e))
        end
    end
    return children
end

@doc (@doc getchild) getchildedge
function getchildedge(node::Node)
    ce_ind = findall(e -> isparentof(node, e), node.edge)
    length(ce_ind) == 1 || error("node number $(node.number) has $(length(ce_ind)) children instead of 1 child")
    return node.edge[ce_ind[1]]
end

"""
    getparent(edge)
    getparent(node)
    getparentminor(node)
    getparents(node)

Get parental **node(s)**.
- `getparent`: **major** (or only) parent node of `edge` or `node`
- `getparentminor`: minor parent node of `node`
- `getparents`: vector of all parent nodes of `node`.


    getparentedge(node)
    getparentedgeminor(node)

Get one parental **edge** of a `node`.
- `getparentedge`: major parent edge. For a tree node, it's its only parent edge.
- `getparentedgeminor`: minor parent edge, if `node` is hybrid
  (with an error if `node` has no minor parent).
If `node` has multiple major (resp. minor) parent edges, the first one would be
returned without any warning or error.

*Warning*: these functions use the field `isChild1` of edges.

See also: [`getchild`](@ref),
[`getpartneredge`](@ref).
"""
getparent(edge::Edge) = edge.node[edge.isChild1 ? 2 : 1]
@inline function getparent(node::Node)
    for e in node.edge
        if e.isMajor && ischildof(node, e)
            return getparent(e)
        end
    end
    error("could not find major parent of node $(node.number)")
end

@doc (@doc getparent) getparentminor
@inline function getparentminor(node::Node)
    for e in node.edge
        if !e.isMajor && node == getchild(e)
            return getparent(e)
        end
    end
    error("could not find minor parent of node $(node.number)")
end

@doc (@doc getparent) getparents
@inline function getparents(node::Node)
    parents = Node[]
    for e in node.edge
        if ischildof(node, e)
            push!(parents, getparent(e))
        end
    end
    return parents
end

@doc (@doc getparent) getparentedge
@inline function getparentedge(n::Node)
    for ee in n.edge
        if ee.isMajor && ischildof(n,ee)
            return ee
        end
    end
    error("node $(n.number) has no major parent")
end
@doc (@doc getparent) getparentedgeminor
@inline function getparentedgeminor(n::Node)
    for ee in n.edge
        if !ee.isMajor && n == ee.node[(ee.isChild1 ? 1 : 2)]
            return ee
        end
    end
    error("node $(n.number) has no minor parent")
end

"""
    getpartneredge(edge::Edge)
    getpartneredge(edge::Edge, node::Node)

Edge that is the hybrid partner of `edge`, meaning that is has the same child
`node` as `edge`. This child `node` is given as an argument in the second method.
Assumptions, not checked:

- no in-coming polytomy: a node has 0, 1 or 2 parents, no more
- when `node` is given, it is assumed to be the child of `edge`
  (the first method calls the second).

See also: [`getparent`](@ref), [`getchild`](@ref)
"""
@inline function getpartneredge(edge)
    node = getchild(edge)
    getpartneredge(edge, node)
end
@inline function getpartneredge(edge::Edge, node::Node)
    for e in node.edge
        if e.hybrid && e !== edge && node === getchild(e)
            return e
        end
    end
    error("did not find a partner for edge $(edge.number)")
end

"""
    edgerelation(e::Edge, node::Node, origin::Edge)

Return a symbol:

- `:origin` if `e` is equal to `origin`, and otherwise:
- `:parent` if `e` is a parent of `node`,
- `:child` if `e` is a child of `node`

using the `isChild1` attribute of edges.
Useful when `e` iterates over all edges adjacent to `node` and when
`origin` is one of the edges adjacent to `node`,
to known the order in which these edges come.

example:
```julia
labs = [edgerelation(e, u, uv) for e in u.edge] # assuming u is a node of edge uv
parentindex = findfirst(isequal(:parent), labs) # could be 'nothing' if no parent
childindices = findall( isequal(:child), labs)  # vector. could be empty
```
"""
function edgerelation(ee::Edge, n::Node, origin::Edge)
    (ee===origin ? :origin : (n===getchild(ee) ? :parent : :child))
end

# -------------- NODE -------------------------#

function setEdge!(node::Node,edge::Edge)
   push!(node.edge,edge);
   node.hasHybEdge = any(e -> e.hybrid, node.edge)
end

function getOtherNode(edge::Edge, node::Node)
  edge.node[1] === node ? edge.node[2] : edge.node[1]
end



# -------------- NETWORK ----------------------- #

function getIndex(node::Node, net::Network)
    i = 1;
    while(i<= size(net.node,1) && !isEqual(node,net.node[i]))
        i = i+1;
    end
    i <= size(net.node,1) || error("node $(node.number) not in network")
    return i
end

function getIndex(edge::Edge, net::Network)
    i = 1;
    while(i<= size(net.edge,1) && !isEqual(edge,net.edge[i]))
        i = i+1;
    end
    i <= size(net.edge,1) || error("edge $(edge.number) not in network")
    return i
end

function getIndex(edge::Edge, edges::Vector{Edge})
    i = 1;
    while(i<= size(edges,1) && !isEqual(edge,edges[i]))
        i = i+1;
    end
    i <= size(edges,1) || error("edge $(edge.number) not in array of edges")
    return i
end

# aux function to find the index of a node in a
# node array
function getIndex(name::Node, array::Array{Node,1})
    i = 1;
    while(i<= size(array,1) && !isequal(name,array[i]))
        i = i+1;
    end
    i <= size(array,1) || error("$(name.number) not in array")
    return i
end


function getIndexNode(number::Integer,net::Network)
    ind = findfirst(n -> n.number == number, net.node)
    if ind === nothing
        error("node number not in net.node")
    end
    return ind
end

function getIndexEdge(number::Integer,net::Network)
    ind = findfirst(x -> x.number == number, net.edge)
    if ind === nothing
        error("edge number not in net.edge")
    end
    return ind
end

# find the index of an edge in node.edge
function getIndexEdge(edge::Edge,node::Node)
    findfirst(e -> isequal(edge,e), node.edge)
end

# find the index of an edge with given number in node.edge
# bug found & fixed 2019-08-22. Unused function?
function getIndexEdge(number::Integer,node::Node)
    findfirst(e -> isequal(number,e.number), node.edge)
end

# find the index of a node in edge.node
function getIndexNode(edge::Edge,node::Node)
    size(edge.node,1) == 2 || @warn "this edge $(edge.number) has more or less than 2 nodes: $([n.number for n in edge.node])"
    if isequal(node,edge.node[1])
        return 1
    elseif isequal(node,edge.node[2])
        return 2
    else
        error("node not in edge.node")
    end
end

# function to find hybrid index in net.hybrid
function getIndexHybrid(node::Node, net::Network)
    node.hybrid || error("node $(node.number) is not hybrid so it cannot be in net.hybrid")
    i = 1;
    while(i<= size(net.hybrid,1) && !isEqual(node,net.hybrid[i]))
        i = i+1;
    end
    if i>size(net.hybrid,1) error("hybrid node not in network"); end
    return i
end

"""
    getconnectingedge(node1::Node, node2::Node)

Edge shared by (or connecting) `node1` and `node2`, that is: edge incident
to both nodes. An error is thrown if the 2 nodes are not connected.

See also [`isconnected`](@ref)
"""
function getconnectingedge(node1::Node, node2::Node)
    for e1 in node1.edge
        for e2 in node2.edge
            e1 === e2 && return e1
        end
    end
    error("nodes not connected")
    return nothing
end

"""
    isconnected(node1::Node, node2::Node)

Check if two nodes are connected by an edge. Return true if connected, false
if not connected.

See also [`getconnectingedge`](@ref)
"""
function isconnected(node1, node2)
    !isdisjoint(node1.edge, node2.edge) # requires Julia v1.5
end



function isTree(net::HybridNetwork)
    net.numHybrids == length(net.hybrid) || error("numHybrids does not match to length of net.hybrid")
    net.numHybrids != 0 || return true
    return false
end

# function to push a Node in net.node and
# update numNodes and numTaxa
function pushNode!(net::Network, n::Node)
    push!(net.node,n);
    net.numNodes += 1;
    if(n.leaf)
        net.numTaxa += 1
        push!(net.leaf,n);
    end
    if(n.hybrid)
        pushHybrid!(net,n)
    end
end

# function to push an Edge in net.edge and
# update numEdges
function pushEdge!(net::Network, e::Edge)
    push!(net.edge,e);
    net.numEdges += 1;
end


# function to push a hybrid Node in net.hybrid and
# update numHybrids
function pushHybrid!(net::Network, n::Node)
    if(n.hybrid)
        push!(net.hybrid,n);
        net.numHybrids += 1;
    else
        error("node $(n.number) is not hybrid, so cannot be pushed in net.hybrid")
    end
end

"""
    deleteNode!(net::HybridNetwork, n::Node)

Delete node `n` from a network, i.e. removes it from
net.node, and from net.hybrid or net.leaf as appropriate.
Update attributes `numNodes`, `numTaxa`, `numHybrids`.


Warning: if the root is deleted, the new root is arbitrarily set to the
first node in the list. This is intentional to save time because this function
is used frequently in snaq!, which handles semi-directed (unrooted) networks.
"""
function deleteNode!(net::HybridNetwork, n::Node)
    index = findfirst(no -> no===n, net.node)
    # warning: isequal does ===
    #          isEqual (from above) could match nodes across different networks
    index !== nothing || error("Node $(n.number) not in network");
    deleteat!(net.node,index);
    net.numNodes -= 1;
    if net.root == index  # do not check containRoot to save time in snaq!
        net.root = 1      # arbitrary
    elseif net.root > index
        net.root -= 1
    end
    if n.hybrid
       removeHybrid!(net,n)
    end
    if n.leaf
        removeLeaf!(net,n)
    end
end


"""
    deleteEdge!(net::HybridNetwork,  e::Edge; part=true)

Delete edge `e` from `net.edge` and update `net.numEdges`.
If `part` is true, update the network's partition field.
"""
function deleteEdge!(net::HybridNetwork, e::Edge; part=true::Bool)
    if part
        if e.inCycle == -1 && !e.hybrid && !isempty(net.partition) && !isTree(net)
            ind = whichPartition(net,e)
            indE = getIndex(e,net.partition[ind].edges)
            deleteat!(net.partition[ind].edges,indE)
        end
    end
    i = findfirst(x -> x===e, net.edge)
    i !== nothing || error("edge $(e.number) not in network: can't delete");
    deleteat!(net.edge, i);
    net.numEdges -= 1;
end

"""
    removeHybrid!(net::Network, n::Node)

Delete a hybrid node `n` from `net.hybrid`, and update `net.numHybrid`.
The actual node `n` is not deleted. It is kept in the full list `net.node`.
"""
function removeHybrid!(net::Network, n::Node)
    n.hybrid || error("cannot delete node $(n.number) from net.hybrid because it is not hybrid")
    i = findfirst(x -> x===n, net.hybrid)
    i !== nothing || error("hybrid node $(n.number) not in the network's list of hybrids");
    deleteat!(net.hybrid, i);
    net.numHybrids -= 1;
end

# function to delete a leaf node in net.leaf
# and update numTaxa
function removeLeaf!(net::Network,n::Node)
    n.leaf || error("cannot delete node $(n.number) from net.leaf because it is not leaf")
    index = findfirst(no -> no === n, net.leaf)
    index !== nothing || error("leaf node $(n.number) not in network")
    deleteat!(net.leaf,index)
    net.numTaxa -= 1
end

# function to delete an internal node with only 2 edges
function deleteIntNode!(net::Network, n::Node)
    size(n.edge,1) == 2 || error("node $(n.number) does not have only two edges")
    index = n.edge[1].number < n.edge[2].number ? 1 : 2;
    edge1 = n.edge[index]; # edge1 will be kept
    edge2 = n.edge[index==1 ? 2 : 1] # we will delete edge2 and n, except if edge2 is hybrid
    if edge2.hybrid
        (edge2, edge1) = (edge1, edge2)
        if getchild(edge1) === n || edge2.hybrid
            @error "node with incoming hybrid edge or incident to 2 hybrid edges: will not be removed"
            return nothing
        end
    end
    node2 = getOtherNode(edge2,n)
    removeEdge!(node2,edge2)
    removeNode!(n,edge1)
    setEdge!(node2,edge1)
    setNode!(edge1,node2)
    deleteNode!(net,n)
    deleteEdge!(net,edge2)
    return nothing
end


# search the hybrid node(s) in network: returns the hybrid node(s)
# in an array
# throws error if no hybrid in network
function searchHybridNode(net::Network)
    a = [n for n in net.node if n.hybrid]
    suma = length(a)
    suma != 0 || error("network has no hybrid node")
    return a
end

# search and returns the hybrid edges in network
# throws error if no hybrid in network
function searchHybridEdge(net::Network)
    a = [n for n in net.edge if n.hybrid]
    suma = length(a)
    suma != 0 || error("network has no hybrid edge")
    return a
end

"""
    printEdges(net)
    printEdges(io::IO, net)

Print information on the edges of a `HybridNetwork` or `QuartetNetwork` object
`net`: edge number, numbers of nodes attached to it, edge length, whether it's
a hybrid edge, its γ inheritance value, whether it's a major edge,
if it could contain the root (this field is not always updated, though)
and attributes pertaining to level-1 networks used in SNaQ:
in which cycle it is contained (-1 if no cycle), and if the edge length
is identifiable (based on quartet concordance factors).
"""
printEdges(x) = printEdges(stdout::IO, x)
function printEdges(io::IO, net::HybridNetwork)
    if net.numBad > 0
        println(io, "net has $(net.numBad) bad diamond I. Some γ and edge lengths t are not identifiable, although their γ * (1-exp(-t)) are.")
    end
    miss = ""
    println(io, "edge parent child  length  hybrid isMajor gamma   containRoot inCycle istIdentitiable")
    for e in net.edge
        @printf(io, "%-4d %-6d %-6d ", e.number, getparent(e).number, getchild(e).number)
        if e.length==-1.0 @printf(io, "%-7s ", miss); else @printf(io, "%-7.3f ", e.length); end
        @printf(io, "%-6s %-7s ", e.hybrid, e.isMajor)
        if e.gamma==-1.0  @printf(io, "%-7s ", miss); else @printf(io, "%-7.4g ", e.gamma); end
        @printf(io, "%-11s %-7d %-5s\n", e.containRoot, e.inCycle, e.istIdentifiable)
    end
end


# print for every node, inCycle and edges
"""
    printNodes(net)
    printNodes(io, net)

Print information on the nodes of a `HybridNetwork` net: node number,
whether it's a leaf, whether it's a hybrid node, whether it's connected to one
or more hybrid edges, it's name (label),
the cycle in which it is belong (-1 if no cycle; makes sense for level-1 networks),
and the list of edges attached to it, by their numbers.
"""
printNodes(x) = printNodes(stdout::IO, x)
function printNodes(io::IO, net::Network)
    namepad = max(4, maximum(length.([n.name for n in net.node])))
    println(io, "node leaf  hybrid hasHybEdge ", rpad("name", namepad), " inCycle edges'numbers")
    for n in net.node
        @printf(io, "%-4d %-5s %-6s %-10s ", n.number, n.leaf, n.hybrid, n.hasHybEdge)
        print(io, rpad(n.name,namepad))
        @printf(io, " %-7d", n.inCycle)
        for e in n.edge
            @printf(io, " %-4d", e.number)
        end
        print(io, "\n")
    end
end

"""
    hybridEdges(node::Node)

Return the 3 edges attached to `node` in a specific order [e1,e2,e3].
**Warning**: assume a level-1 network with node field `hasHybEdge`
and edge field `inCycle` up-to-date.

If `node` is a hybrid node:

- e1 is the major hybrid parent edge of `node`
- e2 is the minor hybrid parent edge
- e3 is the tree edge, child of `node`.

If `node` is a tree node parent of one child edge:

- e1 is the hybrid edge, child of `node`
- e2 is the tree edge that belongs to the cycle created by e1
- e3 is the other tree edge attached to `node` (not in a cycle)

Otherwise:

- e3 is an external edge from `node` to a leaf, if one exists.
"""
function hybridEdges(node::Node)
    size(node.edge,1) == 3 || error("node $(node.number) has $(size(node.edge,1)) edges instead of 3");
    if(node.hybrid)
        hybmajor = nothing;
        hybminor = nothing;
        tree = nothing;
        for e in node.edge
            (e.hybrid && e.isMajor) ? hybmajor = e : nothing
            (e.hybrid && !e.isMajor) ? hybminor = e : nothing
            !e.hybrid ? tree = e : nothing
        end
        return hybmajor, hybminor, tree
    elseif(node.hasHybEdge)
        hybrid = nothing;
        treecycle = nothing;
        tree = nothing;
        for e in node.edge
            (e.hybrid) ? hybrid = e : nothing
            (!e.hybrid && e.inCycle != -1) ? treecycle = e : nothing
            (!e.hybrid && e.inCycle == -1) ? tree = e : nothing
        end
        return hybrid, treecycle, tree
    else
        #@warn "node $(node.number) is not hybrid $(node.hybrid) nor tree with hybrid edges (hasHybEdge) $(node.hasHybEdge), return the node.edge in order, unless a leaf is attached, then the edge attached to leaf is last";
        edge1 = nothing
        edge2 = nothing
        edge3 = nothing
        leaffound = false
        ind = 1
        for i in 1:3
            if(getOtherNode(node.edge[i],node).leaf)
                leaffound = true
                edge3 = node.edge[i]
                ind = i
                break
            end
        end
        if(leaffound)
            if(ind == 1)
                return node.edge[2], node.edge[3], edge3
            elseif(ind == 2)
                return node.edge[1], node.edge[3], edge3
            elseif(ind == 3)
                return node.edge[1], node.edge[2], edge3
            end
        else
            return node.edge[1], node.edge[2], node.edge[3]
        end
    end
end

"""
    hybridEdges(node::Node, e::Edge)

Return the 2 edges connected to `node` other than `e`,
in the same order as `node.edge`,
except that `e` absent from the list.

Despite what the name suggest, `node` need not be a hybrid node!
`node` is assumed to have 3 edges, though.
"""
function hybridEdges(node::Node, edge::Edge)
    size(node.edge,1) == 3 || error("node $(node.number) has $(size(node.edge,1)) edges instead of 3")
    edge1 = nothing
    edge2 = nothing
    for e in node.edge
        if(!isequal(e,edge))
            isa(edge1,Nothing) ? edge1 = e : edge2 = e
        end
    end
    return edge1,edge2
end


# function to remove an edge from a node
# warning: deletion is final, you can only
#          have edge back by pushing it again
# warning: if the edge removed is hybrid and node is tree,
#          node.hasHybEdge is set to false
#          assuming any tree node can only have one
#          one hybrid edge
function removeEdge!(node::Node, edg::Edge)
    index = findfirst(x -> x === edg, node.edge)
    index !== nothing || error("edge $(edg.number) not in node $(node.number)")
    deleteat!(node.edge,index)
    node.hasHybEdge = any(e -> e.hybrid, node.edge)
end

# function to remove a node from a edge
# warning: deletion is final, you can only
#          have node back by pushing it again
# warning: only removes node from edge, edge might still
#          be in node.edge
function removeNode!(nod::Node, edge::Edge)
    index = findfirst(x -> x === nod, edge.node)
    index !== nothing || error("node $(nod.number) not in edge")
    deleteat!(edge.node,index);
end


# ----------------------------------------------------------------------------------------



"""
    setGamma!(Edge, new γ)
    setGamma!(Edge, new γ, change_other=true::Bool)

Set inheritance probability γ for an edge, which must be a hybrid edge.
The new γ needs to be in [0,1]. The γ of the "partner" hybrid edge is changed
accordingly, to 1-γ. The field `isMajor` is also changed accordingly.
If the new γ is approximately 0.5, `Edge` is set to the major parent,
its partner is set to the minor parent.

If `net` is a HybridNetwork object, `printEdges(net)` will show the list of edges
and their γ's. The γ of the third hybrid edge (say) can be changed to 0.2 with
`setGamma!(net.edge[3],0.2)`.
This will automatically set γ of the partner hybrid edge to 0.8.

The last argument is true by default. If false: the partner edge is not updated.
This is useful if the new γ is 0.5, and the partner's γ is already 0.5,
in which case the `isMajor` attributes can remain unchanged.
"""
setGamma!(edge::Edge, new_gamma::Float64) = setGamma!(edge, new_gamma, true)

# warning in the bad diamond/triangle cases because gamma is not identifiable
# changeOther = true, looks for the other hybrid edge and changes gamma too

function setGamma!(edge::Edge, new_gamma::Float64, changeOther::Bool)
    new_gamma >= 0.0 || error("gamma has to be positive: $(new_gamma)")
    new_gamma <= 1.0 || error("gamma has to be less than 1: $(new_gamma)")
    edge.hybrid || error("cannot change gamma in a tree edge");
    node = getchild(edge) # child of hybrid edge
    node.hybrid || @warn "hybrid edge $(edge.number) not pointing at hybrid node"
    # @debug (node.isBadDiamondI ? "bad diamond situation: gamma not identifiable" : "")
    partner = Edge[] # list of other hybrid parents of node, other than edge
    for e in node.edge
        if e.hybrid && e != edge && node == getchild(e)
            push!(partner, e)
        end
    end
    length(partner) == 1 ||
      error("strange hybrid node $(node.number) with $(length(partner)+1) hybrid parents")
    e2 = partner[1]
    onehalf = isapprox(new_gamma,0.5)
    if onehalf new_gamma=0.5; end
    new_ismajor = new_gamma >= 0.5
    edge.gamma = new_gamma
    if changeOther
        edge.isMajor = new_ismajor
        e2.gamma = 1.0 - new_gamma
        e2.isMajor = !new_ismajor
    else
        if onehalf # who is major is arbitrary: so we pick what's consistent with the partner
            edge.isMajor = !e2.isMajor
        else
            edge.isMajor = new_ismajor
        end
    end
    return nothing
end

@inline function setmultiplegammas!(edges::Vector{Edge}, gammas::Vector{Float64})
    for (e,g) in zip(edges, gammas)
        setGamma!(e, g)
    end
end

"""
    remove_edgeLengthsGammas!(net::HybridNetwork)

Reset all edge lengths and all hybrid edge γs to be missing (coded as -1.0).
"""
function remove_edgeLengthsGammas!(net::HybridNetwork)
    for e in net.edge
        e.length = -1.0
        if e.hybrid
            e.gamma = -1.0
        end
    end
end

"""
    check_nonmissing_nonnegative_edgelengths(net, str="")

Throw an Exception if `net` has undefined edge lengths (coded as -1.0) or
negative edge lengths. The error message indicates the number of the offending
edge(s), followed by `str`.
"""
function check_nonmissing_nonnegative_edgelengths(net::HybridNetwork, str="")
    if any(e.length == -1.0 for e in net.edge)
        undefined = [e.number for e in net.edge if e.length == -1.0]
        error(string("Branch(es) number ", join(undefined,","), " have no length.\n", str))
    end
    if any(e.length < 0 for e in net.edge)
        negatives = [e.number for e in net.edge if e.length < 0.0]
        error(string("Branch(es) number ", join(negatives,","), " have negative length.\n", str))
    end
end




"""
    setGammas!(net, γ vector)

Set inheritance γ's of hybrid edges, using input vector for *major* edges.
Assume pre-order calculated already, with up-to-date field `nodes_changed`.
See [`getGammas`](@ref).

**Warning**: very different from [`setGamma!`](@ref), which focuses on a
single hybrid event,
updates the field `isMajor` according to the new γ, and is not used here.

**Assumption**: each hybrid node has only 2 parents, a major and a minor parent
(according to the edges' field `isMajor`).
"""
function setGammas!(net::HybridNetwork, gammas::Vector)
    for (i,nod) in enumerate(net.nodes_changed)
        nod.hybrid || continue # skip tree nodes: nothing to do
        majorhyb = getparentedge(nod) # major
        minorhyb = getparentedgeminor(nod) # error if doesn't exit
        majorhyb.gamma = gammas[i]
        minorhyb.gamma = 1 - gammas[i]
    end
    return nothing
end

"""
    getGammas(net)

Vector of inheritance γ's of all major edges (tree edges and major hybrid edges),
ordered according to the pre-order index of their child node,
assuming this pre-order is already calculated
(with up-to-date field `nodes_changed`).
Here, a "major" edge is an edge with field `isMajor` set to true,
regardless of its actual γ (below, at or above 0.5).

See [`setGammas!`](@ref)
"""
function getGammas(net::HybridNetwork)
    gammas = ones(length(net.nodes_changed))
    for (i,node) in enumerate(net.nodes_changed)
        node.hybrid || continue # skip tree nodes: their gamma is already set to 1
        majorhybedge = getparentedge(node) # major
        gammas[i] = majorhybedge.gamma
    end
    return gammas
end



"""
    getnodeheights(net, checkpreorder::Bool=true)
    getnodeheights!(net, checkpreorder::Bool=true)

Vector of node heights, that is: the distance of each node to the root.
An error is thrown if the network is not time-consistent.
A network is time-consistent if, for any node `v`, all paths from the root to `v`
have the same length. (It is sufficient to check this condition at hybrid nodes).
Ultrametricity is not assumed: tips need not all be at the same distance from the root.
If `checkpreorder=false`, assumes the network has already been preordered
with [`preorder!`](@ref).

If a tree edge has a missing length (coded as -1), both functions throw an error.
In general, there may be an exponential number of ways to assign tree edge
lengths that make the network time-consistent.

`getnodeheights` sends a warning upon finding a missing hybrid edge length,
otherwises proceeds as `getnodeheights!` but without modifying the network.
`getnodeheights!` will attempt to assign values to missing lengths, for hybrid
edges only, so as to make the network time-consistent.

If a hybrid edge `e` has a missing length, `getnodeheights!` proceeds as follows
at its child hybrid node `h`:
- If all of `h`'s parent edges lack a length: the shortest non-negative lengths
  are assigned to make the network time-consistent at `h`. In particular, one of
  the partner edges is assigned length 0, and `h` is made as old as possible,
  that is, as close to the root as possible: the reticulation is "zipped-up".
- Otherwise: the length of `e` is set to the unique value that makes the network
  time-consistent at `h`, based on the partner edge's length.
  If this value is negative, then an error is thrown.

Output: vector of node heights, one per node, in the same order as in
`net.nodes_changed`.

See also: [`istimeconsistent`](@ref) and [`getnodeheights_average`](@ref).

Examples:

```jldoctest
julia> net = readTopology("(((C:1,(A:1)#H1:1.5::0.7):1,(#H1:0.3::0.3,E:2.0):2.2):1.0,O:5.2)root;");

julia> # using PhyloPlots; plot(net, useedgelength=true, showedgelength=true, shownodenumber=true); # to see

julia> nodeheight = getnodeheights(net)
9-element Vector{Float64}:
 0.0
 5.2
 1.0
 3.2
 5.2
 2.0
 3.5
 4.5
 3.0

julia> [node.number => (height, node.name) for (height,node) in zip(nodeheight, net.nodes_changed)]
9-element Vector{Pair{Int64, Tuple{Float64, String}}}:
 -2 => (0.0, "root")
  5 => (5.2, "O")
 -3 => (1.0, "")
 -6 => (3.2, "")
  4 => (5.2, "E")
 -4 => (2.0, "")
  3 => (3.5, "H1")
  2 => (4.5, "A")
  1 => (3.0, "C")

```
"""
getnodeheights(net::HybridNetwork, checkpreorder::Bool=true) =
    _getnodeheights(net, false, timeinconsistency_error, checkpreorder)[2]
@doc (@doc getnodeheights) getnodeheights!
getnodeheights!(net::HybridNetwork, checkpreorder::Bool=true) =
    _getnodeheights(net, true, timeinconsistency_error, checkpreorder)[2]

"""
    getnodeheights_average(net, checkpreorder::Bool=true; warn=true)

Vector of average node heights, that is: the average distance from the root to
each node. The average is a weighted average with weights taken to be the
hybrid edges' inheritance values γ, if available. Equal weights are used at
hybrid nodes with some parents lacking a γ inheritance value (with a warning).

missing edge lengths:
- An error is thrown if a tree edge has a missing edge length.
- If all parent hybrid edges have missing lengths at a given hybrid node, then
  the hybrid node is assumed to be as close to the root as possible, that is,
  the reticulation is assumed "zipped-up" with one of its hybrid edges of length 0.
- If some but not all parent hybrid edges have a missing length, then the
  average node height is calculated based on the non-missing parents only.
  If the hybrid node height turns out to be lower than one of the parent's height
  (such that some missing length would need to be negative) then a warning is
  issued.

A warning is issued, unless `warn=false`, if the network is not time-consistent.

See also: [`istimeconsistent`](@ref), [`getnodeheights`](@ref), and `getnodeheights_majortree`](@ref).
"""
function getnodeheights_average(net::HybridNetwork, checkpreorder::Bool=true; warn::Bool=true)
    (isTC, nh) = _getnodeheights(net, false, timeinconsistency_average, checkpreorder)
    warn && !isTC && @warn "the network is not time consistent"
    return nh
end

"""
    getnodeheights_majortree(net, checkpreorder::Bool=true; warn=true)

Vector of node heights from the major tree, that is: the distance from the root to
each node when considering the major tree for node heights. 

missing edge lengths:
- An error is thrown if a tree edge has a missing edge length.
- If all parent hybrid edges have missing lengths at a given hybrid node, then
  the hybrid node is assumed to be as close to the root as possible, that is,
  the reticulation is assumed "zipped-up" with one of its hybrid edges of length 0.
- If a major hybid edge has a missing length, then the hybrid node height will
  be calculated using the node height and edge length of the minor parent with
  the largest gamma value (with a warning). If the major hybrid edge lacks a length and
  all non-missing minor edges lack a inheritance values γ or have the same value, then an error will be thrown.

A warning is issued, unless `warn=false`, if the network is not time-consistent.

See also: [`istimeconsistent`](@ref), [`getnodeheights`](@ref), and `getnodeheights_average`](@ref).
"""
function getnodeheights_majortree(net::HybridNetwork, checkpreorder::Bool=true; warn::Bool=true)
    (isTC, nh) = _getnodeheights(net, false, timeinconsistency_majortree, checkpreorder)
    warn && !isTC && @warn "the network is not time consistent"
    return nh
end

"""
    istimeconsistent(net, checkpreorder::Bool=true)

True (resp. false) if `net` network is (resp. is not) time-consistent.
A network is time-consistent if for any node `v`, all paths from the root to `v`
have the same length.
It is sufficient to check this condition at nodes `v` that are hybrid nodes.

See also [`getnodeheights`](@ref) and [`getnodeheights_average`](@ref).
"""
istimeconsistent(net::HybridNetwork, checkpreorder::Bool=true) =
    _getnodeheights(net, false, timeinconsistency_check, checkpreorder)[1]


"""
    _getnodeheights(net::HybridNetwork, fixmissing::Bool,
                    inconsistencyhandler::Function, checkpreorder::Bool=true)

Helper to determine time-consistency and calculate node heights
(distance from the root), used by [`getnodeheights`](@ref) for example.

output: `(isconsistent, nodes_distance_from_root)`

Arguments:

- `fixmissing`:
  * if `false`, any missing hybrid edge length will cause a warning, the network
    is *not* modified, and the best-case is assumed to determine time-consistency
    (as explained below)
  * if `true`, will attempt to find values for missing lengths of *hybrid* edges,
    if any, to make the network time-consistent, placing hybrid nodes as close
    to the root as possible (as this gives most chances to find a time-consistent
    assignment of all missing hybrid edge lengths).
    If there is a time-consistent assignment, then the network is modified
    (with missing hybrid edge lengths set to time-consistent values).
    Otherwise, the network is not modified.

  This option is passed to `update_getnodeheights_hybrid!` that handles
  1 hybrid node at a time.

- `inconsistencyhandler`: function to check & handle time-consistency as desired
  as a given hybrid node `h`, and to decide if the traversal should continue.
  It should take as input:
  * a vector of ≥1 candicate heights for `h` from parent edges with non-missing
    length, and
  * a vector of ≥0 heights of parent nodes whose child edge to `h` has no length
  * `isconsistent`: a boolean that is modified to `false` if the network is
    not time-consistent at `h` (unless an error is thrown anyway!).
  
  This handler function decides what to do if the candidate heights are not
  all equal (the network is time-inconsistent), and if the values to be
  assigned to missing edge lengths would be negative. Its output should be:
  `(keepgoing_boolean, hybrid_node_height)`.

  Examples:
  [`timeinconsistency_error`](@ref) is conservative and throws an
  error in both cases.
  [`timeinconsistency_average`](@ref) is lenient: only throws warnings,
  but keeps going and returns γ-weighted average node heights
"""
function _getnodeheights(
    net::HybridNetwork,
    fixmissing::Bool,
    inconsistencyhandler::Function,
    checkpreorder::Bool=true,
)
    checkpreorder && preorder!(net)
    missing_e = Tuple{Edge,Float64}[] # vector of (edge, fixed_length) for edges with missing length
    isconsistent = Ref(true)
    rootdistance = traversal_preorder(
        net.nodes_changed,
        getnodeheights_init,
        traversalupdate_default!, # nothing to do at the root
        update_getnodeheights_tree!,
        update_getnodeheights_hybrid!,
        missing_e,
        isconsistent,
        inconsistencyhandler)
    # assign values to fix missing edge lengths: ! modifies net !
    if fixmissing
        (x-> x[1].length=x[2]).(missing_e)
    else
        isempty(missing_e) || @warn "some hybrid edge length is missing"
    end
    return (isconsistent[], rootdistance)
end

function getnodeheights_init(nodes::Vector{Node}, params...)
    n = length(nodes)
    return zeros(Float64,n)
end

function update_getnodeheights_tree!(
    rootdistance::Vector{Float64},
    i::Int,
    parind::Int,
    paredge::Edge,
    params...
) 
    if paredge.length == -1.0 # interpreted as missing
        paredge.hybrid && @error("weird, hybrid edge at tree node")
        error("Edge $(paredge.number) has a missing edge length: node height cannot be determined")
    end
    rootdistance[i] = rootdistance[parind] + paredge.length 
    return true
end

function update_getnodeheights_hybrid!(
    rootdistance::Vector{Float64},
    i::Int,
    parinds::Vector{Int},
    paredges::Vector{Edge},
    missing_e::Vector{Tuple{Edge,Float64}},
    isconsistent::Ref{Bool},
    inconsistencyhandler::Function,
)
    keepgoing = true
    candidate_nodeheight = Float64[]
    missingparent_height = Float64[]
    missingparent_j = Int[]
    nonmissingparent_j = Int[]
    for (pj,pj_ind) in enumerate(parinds)
        if paredges[pj].length == -1 # missing parent edge length
            push!(missingparent_j, pj)
            push!(missingparent_height, rootdistance[pj_ind])
        else
            push!(nonmissingparent_j, pj)
            push!(candidate_nodeheight, rootdistance[pj_ind] + paredges[pj].length)
        end
    end
    if isempty(candidate_nodeheight) # all edge lengths are missing: then we can
        # set them in a time-consistent way, zipped up: hybrid as close to the root as possible
        nodehght = maximum(missingparent_height)
    else # ≥1 length: check & handle time-consistency as desired (e.g. take average)
        keepgoing, nodehght = inconsistencyhandler(
            candidate_nodeheight, missingparent_height,
            isconsistent, paredges, nonmissingparent_j)
    end
    rootdistance[i] = nodehght
    for (pj, ph) in zip(missingparent_j, missingparent_height)
        push!(missing_e, (paredges[pj], nodehght - ph))
    end
    return keepgoing # stops the traversal early is not time-consistent
end

"""
    timeinconsistency_error(
        candidate_nodeheights,
        missingparent_heights,
        args...;
        atol::Real=1e-8, rtol::Real=√eps(Float64))
    timeinconsistency_check

Check that all candidate node heights are approximately equal to one another,
and that this shared value `nodeheight` is higher (farther from the root) than the
height of parents connected by edge of missing length `missingparent_heights`
to ensure that these edge lengths would be assigned non-negative values.

If any of these conditions is not met, `timeinconsistency_error` throws an error.
Otherwise, it returns `(true, nodeheight)` where `true` means that
the network is (or could be) time-consistent at the node being considered.
`timeinconsistency_check` returns `(is_timeconsistent, nodeheight)` but does
*not* throw an error the `is_timeconsistent` if false (for either reason).

Assumption: `candidate_nodeheight` is not empty, that is, the node has at least
one parent edge with a non-missing length.

See also [`_getnodeheights`](@ref)
"""
function timeinconsistency_error(
    candidate_nodeheight::AbstractVector{T},
    missingparent_height::AbstractVector{T},
    args...;
    atol::Real=1e-8, # more lenient than default 0 in isapprox
    rtol::Real=√eps(T),
) where T<:Real
    min_nh, max_nh = extrema(candidate_nodeheight)
    length(candidate_nodeheight) == 1 ||
        isapprox(min_nh, max_nh; atol=atol, rtol=rtol) ||
        error("the network is not time consistent. paths of different lengths: $candidate_nodeheight")
    if any(missingparent_height .> max_nh) # may be empty vector
        error("""a missing edge length would be need to be set to a negative value
        to make the network time-consistent""")
    end
    return (true, max_nh)
end

@doc (@doc timeinconsistency_error) timeinconsistency_check
function timeinconsistency_check(
    candidate_nodeheight::AbstractVector{T},
    missingparent_height::AbstractVector{T},
    isconsistent::Ref{Bool},
    args...;
    atol::Real=1e-8, # more lenient than default 0 in isapprox
    rtol::Real=√eps(T),
) where T<:Real
    min_nh, max_nh = extrema(candidate_nodeheight)
    timecons = length(candidate_nodeheight) == 1 ||
        isapprox(min_nh, max_nh; atol=atol, rtol=rtol)
    if any(missingparent_height .> max_nh) # may be empty vector
        timecons = false
    end
    isconsistent[] &= timecons
    return (timecons, max_nh) # stop the traversal if not time consistent
end

"""
    timeinconsistency_average(
        candidate_nodeheights,
        missingparent_heights,
        isconsistent::Ref{Bool},
        parent_edges,
        nonmissingparent_j;
        atol::Real=1e-8, rtol::Real=√eps(Float64))

Calculate the γ-weighted average node height at a given hybrid node `h`, based
on the candidate node heights from its parents with non-missing edge lengths.
- If some of these parent edges have a missing γ, then equal weights are used
  and a warning is issued.
- If the hybrid node's average height (calculate from non-missing lengths)
  turns out to be lower than one of the parent's height with a missing length
  (such that this parent edge would need to be assigned a negative value)
  then a warning is issued.

Outcome:
- update `isconsistent` to false if the candidate node heights are not all equal
  or if some missing edge length would have to be assigned a negative value
  to make the network time-consistent
- returns `(true, nodeheight)`

Assumption: `candidate_nodeheight` is not empty, that is, the node has at least
one parent edge with a non-missing length.

See also [`_getnodeheights`](@ref) and [`getnodeheights_average`](@ref)
"""
function timeinconsistency_average(
    candidate_nodeheight::AbstractVector{T},
    missingparent_height::AbstractVector{T},
    isconsistent::Ref{Bool},
    paredges::Vector{Edge},
    nm_ind::AbstractVector;
    atol::Real=1e-8, # more lenient than default 0
    rtol::Real=√eps(T),
) where T<:Real
    min_nh, max_nh = extrema(candidate_nodeheight)
    timecons = length(candidate_nodeheight) == 1 ||
        isapprox(min_nh, max_nh; atol=atol, rtol=rtol)
    if timecons # if time-consistent: don't calculate the weighted average
        nh = max_nh
    else # weighted average, with equal weights if some γ's are missing
        if any(j -> paredges[j].gamma == -1, nm_ind) # ≥ 1 missing γ
            @warn "missing γ: will use equal weights"
            nh = sum(candidate_nodeheight) / length(candidate_nodeheight)
        else
            nh = zero(T); gamma_sum = zero(T)
            for (cnh, pj) in zip(candidate_nodeheight, nm_ind)
                nh += cnh * paredges[pj].gamma
                gamma_sum += paredges[pj].gamma
            end
            nh /= gamma_sum
        end
    end
    if any(missingparent_height .> nh) # may be empty vector
        @warn """a missing edge length would be need to be set to a negative value
        for these average node heights"""
        timecons = false
    end
    isconsistent[] &= timecons
    return (true, nh) # keep going, even if the network is inconsistent
end

"""
    timeinconsistency_majortree(
        candidate_nodeheights,
        missingparent_heights,
        isconsistent::Ref{Bool},
        parent_edges,
        nonmissingparent_j;
        atol::Real=1e-8, rtol::Real=√eps(Float64))

Calculate node height at a given hybrid node `h`, based on the major parent node
heights if it has non-missing edge lengths. If the major parent has a missing edge
length then the non-missing edge with the largest gamma will be used and a warning is issued.
If all γ values are missing for the cantidate edges then an error will be thrown.  

Outcome:
- update `isconsistent` to false if the candidate node heights are not all equal
  or if some missing edge length would have to be assigned a negative value
  to make the network time-consistent
- returns `(true, nodeheight)`

Assumption: `candidate_nodeheight` is not empty, that is, the node has at least
one parent edge with a non-missing length.

See also [`_getnodeheights`](@ref) and [`getnodeheights_average`](@ref)
"""
function timeinconsistency_majortree(
    candidate_nodeheight::AbstractVector{T},
    missingparent_height::AbstractVector{T},
    isconsistent::Ref{Bool},
    paredges::Vector{Edge},
    nm_ind::AbstractVector;
    atol::Real=1e-8, # more lenient than default 0
    rtol::Real=√eps(T),
) where T<:Real
    min_nh, max_nh = extrema(candidate_nodeheight)
    timecons = length(candidate_nodeheight) == 1 ||
        isapprox(min_nh, max_nh; atol=atol, rtol=rtol)
    maj_cantidate = findfirst(x->x.isMajor,paredges[nm_ind])
    if !isnothing(maj_cantidate)#  the major edge is among cantidates 
        nh = max_nh
    else #find largest gamma and use that cantidate height, if avaliable
        @warn """major hybrid edge missing a length. Using non-missing minor edge with largest gamma"""
        gammas=(x-> x.gamma).(paredges[nm_ind])
        max_gamma=maximum(gammas)
        max_gamma == -1 && error("""major edge had missing length and all non-missing edges lacked a γ""")
        cantidate_ind = findall(gammas.==max_gamma)
        length(cantidate_ind)>1 && error("""The major edge is not specified and two edges have the same gamma""")
        nh = candidate_nodeheight[cantidate_ind[1]]
    end
    if any(missingparent_height .> nh) # may be empty vector
        @warn """a missing edge length would be need to be set to a negative value
        to use the cantidate node height of the major edge"""
        timecons = false
    end
    isconsistent[] &= timecons
    return (true, nh) # keep going, even if the network is inconsistent
end


function numTreeEdges(net::HybridNetwork)
    2*net.numTaxa - 3 + net.numHybrids
end

function numIntTreeEdges(net::HybridNetwork)
    2*net.numTaxa - 3 + net.numHybrids - net.numTaxa
end


# function to get the partition where an edge is
# returns the index of the partition, or error if not found
# better to return the index than the partition itself, because we need the index
# to use splice and delete it from net.partition later on
# cycle: is the number to look for partition on that cycle only
function whichPartition(net::HybridNetwork,edge::Edge,cycle::Integer)
    !edge.hybrid || error("edge $(edge.number) is hybrid so it cannot be in any partition")
    edge.inCycle == -1 || error("edge $(edge.number) is in cycle $(edge.inCycle) so it cannot be in any partition")
    @debug "search partition for edge $(edge.number) in cycle $(cycle)"
    in(edge,net.edge) || error("edge $(edge.number) is not in net.edge")
    for i in 1:length(net.partition)
        @debug "looking for edge $(edge.number) in partition $(i): $([e.number for e in net.partition[i].edges])"
        if(in(cycle,net.partition[i].cycle))
            @debug "looking for edge $(edge.number) in partition $(i), with cycle $(cycle): $([e.number for e in net.partition[i].edges])"
            if in(edge,net.partition[i].edges)
                @debug "partition for edge $(edge.number) is $([e.number for e in net.partition[i].edges])"
                return i
            end
        end
    end
    @debug begin; printPartitions(net); "" end
    error("edge $(edge.number) is not hybrid, nor part of any cycle, and it is not in any partition")
end

# function to get the partition where an edge is
# returns the index of the partition, or error if not found
# better to return the index than the partition itself, because we need the index
# to use splice and delete it from net.partition later on
function whichPartition(net::HybridNetwork,edge::Edge)
    !edge.hybrid || error("edge $(edge.number) is hybrid so it cannot be in any partition")
    edge.inCycle == -1 || error("edge $(edge.number) is in cycle $(edge.inCycle) so it cannot be in any partition")
    @debug "search partition for edge $(edge.number) without knowing its cycle"
    in(edge,net.edge) || error("edge $(edge.number) is not in net.edge")
    for i in 1:length(net.partition)
        @debug "looking for edge $(edge.number) in partition $(i): $([e.number for e in net.partition[i].edges])"
        if(in(edge,net.partition[i].edges))
            @debug "partition for edge $(edge.number) is $([e.number for e in net.partition[i].edges])"
            return i
        end
    end
    @debug begin printPartitions(net); "printed partitions" end
    error("edge $(edge.number) is not hybrid, nor part of any cycle, and it is not in any partition")
end

# function that will print the partition of net
function printPartitions(net::HybridNetwork)
    println("partition.cycle\t partition.edges")
    for p in net.partition
        println("$(p.cycle)\t\t $([e.number for e in p.edges])")
    end
end

# function to find if a given partition is in net.partition
function isPartitionInNet(net::HybridNetwork,desc::Vector{Edge},cycle::Vector{Int})
    for p in net.partition
        if(sort(cycle) == sort(p.cycle))
            if(sort([e.number for e in desc]) == sort([e.number for e in p.edges]))
                return true
            end
        end
    end
    return false
end

"""
    assignhybridnames!(net)

Assign names to hybrid nodes in the network `net`.
Hybrid nodes with an empty `name` field ("") are modified with a name that
does not conflict with other hybrid names in the network. The preferred name
is "H3" if the node number is 3 or -3, but an index other than 3 would be used
if "H3" were the name of another node already.

If two hybrid nodes have non-empty and equal names, the name of one of them is changed and
re-assigned as described above (with a warning).
"""
function assignhybridnames!(net::HybridNetwork)
    rx = r"^H(\d+)$"
    # prep: collect indices 'i' of any tree nodes named like Hi
    trenum = Int[]  # indices 'i' in tree node name, in case some are named Hi
    for n in net.node
        !n.hybrid || continue # do nothing if node n is hybrid
        m = match(rx, n.name)
        m === nothing || push!(trenum, parse(Int, m[1]))
    end
    # first: go through *all* existing non-empty names
    hybnum = Int[]  # indices 'i' in hybrid names: Hi
    for ih in 1:length(net.hybrid)
        hnode = net.hybrid[ih]
        lab = hnode.name
        lab != "" || continue # do nothing if label is missing
        jh = findfirst(isequal(lab), [net.hybrid[j].name for j in 1:ih-1])
        if jh !== nothing # set repeated names to ""
            @warn "hybrid nodes $(hnode.number) and $(net.hybrid[jh].number) have the same label: $lab. Will change the name of the former."
            hnode.name = ""
        else # fill in list of existing indices "i" in Hi
            m = match(rx, lab)
            m !== nothing || continue # skip the rest if name is not of the form Hi
            ind = parse(Int, m[1])
            if ind in trenum
                @warn "hybrid node $(hnode.number) had same label as a tree node: H$ind. Will change hybrid name."
                hnode.name = ""
            else
                push!(hybnum, ind)
            end
        end
    end
    # second: assign empty names to "Hi" for some i
    hnext = 1
    for ih in 1:length(net.hybrid)
        net.hybrid[ih].name == "" || continue # do nothing if non-empty label
        hnum = abs(net.hybrid[ih].number)
        while hnum in hybnum || hnum in trenum
            hnum = hnext  # not efficient, but rare
            hnext += 1    # and okay on small networks
        end
        push!(hybnum, hnum)
        net.hybrid[ih].name = "H$hnum"
    end
end


<<<<<<< HEAD
=======
function sorttaxa!(df::DataFrame, co=Int[]::Vector{Int})
    if length(co)==0
        co = collect(1:7)
    end
    length(co) > 6 || error("column vector must be of length 7 or more")
    ptax = Array{Int8}(undef, 4)
    pCF  = Array{Int8}(undef, 3)
    taxnam = Array{eltype(df[!,co[1]])}(undef, 4)
    for i in 1:size(df,1)
        for j in 1:4 taxnam[j] = df[i,co[j]]; end
        sortperm!(ptax, taxnam)
        sorttaxaCFperm!(pCF, ptax) # update permutation pCF according to taxon permutation
        df[i,co[1]], df[i,co[2]], df[i,co[3]], df[i,co[4]] = taxnam[ptax[1]], taxnam[ptax[2]], taxnam[ptax[3]], taxnam[ptax[4]]
        df[i,co[5]], df[i,co[6]], df[i,co[7]] = df[i,co[pCF[1]+4]], df[i,co[pCF[2]+4]], df[i,co[pCF[3]+4]]
    end
    return df
end

function sorttaxa!(qua::Quartet, ptax::Vector{Int8}, pCF::Vector{Int8})
    qt = qua.taxon
    if length(qt)==4
        sortperm!(ptax, qt)
        sorttaxaCFperm!(pCF, ptax) # update permutation pCF accordingly
        qt[1], qt[2], qt[3], qt[4] = qt[ptax[1]], qt[ptax[2]], qt[ptax[3]], qt[ptax[4]]
        qua.obsCF[1], qua.obsCF[2], qua.obsCF[3] = qua.obsCF[pCF[1]], qua.obsCF[pCF[2]], qua.obsCF[pCF[3]]
        # do *NOT* modify qua.qnet.quartetTaxon: it points to the same array as qua.taxon
        eCF = qua.qnet.expCF
        if length(eCF)==3
            eCF[1], eCF[2], eCF[3] = eCF[pCF[1]], eCF[pCF[2]], eCF[pCF[3]]
        end
    elseif length(qt)!=0
        error("Quartet with $(length(qt)) taxa")
    end
    return qua
end

# find permutation pCF of the 3 CF values: 12_34, 13_24, 14_23. 3!=6 possible permutations
# ptax = one of 4!=24 possible permutations on the 4 taxon names
# kernel: pCF = identity if ptax = 1234, 2143, 3412 or 4321
# very long code, but to minimize equality checks at run time
function sorttaxaCFperm!(pcf::Vector{Int8}, ptax::Vector{Int8})
    if ptax[1]==1
        if     ptax[2]==2
            pcf[1]=1
            if  ptax[3]==3 # ptax = 1,2,3,4
                pcf[2]=2; pcf[3]=3
            else           # ptax = 1,2,4,3
                pcf[2]=3; pcf[3]=2
            end
        elseif ptax[2]==3
            pcf[1]=2
            if  ptax[3]==2 # ptax = 1,3,2,4
                pcf[2]=1; pcf[3]=3
            else           # ptax = 1,3,4,2
                pcf[2]=3; pcf[3]=1
            end
        else # ptax[2]==4
            pcf[1]=3
            if  ptax[3]==2 # ptax = 1,4,2,3
                pcf[2]=1; pcf[3]=2
            else           # ptax = 1,4,3,2
                pcf[2]=2; pcf[3]=1
            end
        end
    elseif ptax[1]==2
        if     ptax[2]==1
            pcf[1]=1
            if  ptax[3]==4 # ptax = 2,1,4,3
                pcf[2]=2; pcf[3]=3
            else           # ptax = 2,1,3,4
                pcf[2]=3; pcf[3]=2
            end
        elseif ptax[2]==4
            pcf[1]=2
            if  ptax[3]==1 # ptax = 2,4,1,3
                pcf[2]=1; pcf[3]=3
            else           # ptax = 2,4,3,1
                pcf[2]=3; pcf[3]=1
            end
        else # ptax[2]==3
            pcf[1]=3
            if  ptax[3]==1 # ptax = 2,3,1,4
                pcf[2]=1; pcf[3]=2
            else           # ptax = 2,3,4,1
                pcf[2]=2; pcf[3]=1
            end
        end
    elseif ptax[1]==3
        if     ptax[2]==4
            pcf[1]=1
            if  ptax[3]==1 # ptax = 3,4,1,2
                pcf[2]=2; pcf[3]=3
            else           # ptax = 3,4,2,1
                pcf[2]=3; pcf[3]=2
            end
        elseif ptax[2]==1
            pcf[1]=2
            if  ptax[3]==4 # ptax = 3,1,4,2
                pcf[2]=1; pcf[3]=3
            else           # ptax = 3,1,2,4
                pcf[2]=3; pcf[3]=1
            end
        else # ptax[2]==2
            pcf[1]=3
            if  ptax[3]==4 # ptax = 3,2,4,1
                pcf[2]=1; pcf[3]=2
            else           # ptax = 3,2,1,4
                pcf[2]=2; pcf[3]=1
            end
        end
    else # ptax[1]==4
        if     ptax[2]==3
            pcf[1]=1
            if  ptax[3]==2 # ptax = 4,3,2,1
                pcf[2]=2; pcf[3]=3
            else           # ptax = 4,3,1,2
                pcf[2]=3; pcf[3]=2
            end
        elseif ptax[2]==2
            pcf[1]=2
            if  ptax[3]==3 # ptax = 4,2,3,1
                pcf[2]=1; pcf[3]=3
            else           # ptax = 4,2,1,3
                pcf[2]=3; pcf[3]=1
            end
        else # ptax[2]==1
            pcf[1]=3
            if  ptax[3]==3 # ptax = 4,1,3,2
                pcf[2]=1; pcf[3]=2
            else           # ptax = 4,1,2,3
                pcf[2]=2; pcf[3]=1
            end
        end
    end
end
>>>>>>> 8589146c

"""
    setlengths!(edges::Vector{Edge}, lengths::AbstractVector)

Assign new lengths to a vector of `edges`.
Warning: does *not* make any checks that the new edge lengths are non-negative
(except for -1 values to be interpreted as missing).
"""
@inline function setlengths!(edges::Vector{Edge}, lengths::AbstractVector)
    for (e,l) in zip(edges, lengths)
        e.length = l
    end
end

"""
    getlengths(edges::Vector{Edge})

Vector of edge lengths for a vector of `edges`.
"""
getlengths(edges::Vector{Edge}) = [e.length for e in edges]

"""
    hashybridladder(net::HybridNetwork)

Return true if `net` contains a hybrid ladder: where a hybrid node's
child is itself a hybrid node.
This makes the network not treechild, assuming it is fully resolved.
(One of the nodes does not have any tree-node child).
"""
function hashybridladder(net::HybridNetwork)
    for h in net.hybrid
        if any(n.hybrid for n in getparents(h))
            return true
        end
    end
    return false
end

"""
    shrinkedge!(net::HybridNetwork, edge::Edge)

Delete `edge` from net, provided that it is a non-external tree edge.
Specifically: delete its child node (as determined by `isChild1`) and connect
all edges formerly incident to this child node to the parent node of `edge`,
thus creating a new polytomy, unless the child was of degree 2.

Warning: it's best for `isChild1` to be in sync with the root for this. If not,
the shrinking may fail (if `edge` is a tree edge but its "child" is a hybrid)
or the root may change arbitrarily (if the child of `edge` is the root).

Output: true if the remaining node (parent of `edge`) becomes a hybrid node with
more than 1 child after the shrinking; false otherwise (e.g. no polytomy was
created, or the new polytomy is below a tree node)
"""
function shrinkedge!(net::HybridNetwork, edge2shrink::Edge)
    edge2shrink.hybrid && error("cannot shrink hybrid edge number $(edge2shrink.number)")
    cn = getchild(edge2shrink)
    cn.hybrid && error("cannot shrink tree edge number $(edge2shrink.number): its child node is a hybrid. run directEdges! ?")
    pn = getparent(edge2shrink)
    isexternal(edge2shrink) &&  # (isleaf(cn) || isleaf(pn)) &&
      error("won't shrink edge number $(edge2shrink.number): it is incident to a leaf")
    removeEdge!(pn,edge2shrink)
    empty!(edge2shrink.node) # should help gc
    for ee in cn.edge
        ee !== edge2shrink || continue
        cn_index = findfirst(x -> x === cn, ee.node)
        ee.node[cn_index] = pn # ee.isChild1 remains synchronized
        push!(pn.edge, ee)
    end
    pn.hasHybEdge = any(e -> e.hybrid, pn.edge)
    empty!(cn.edge) # should help to garbage-collect cn
    deleteEdge!(net, edge2shrink; part=false)
    deleteNode!(net, cn)
    badpolytomy = false
    if pn.hybrid # count the number of pn's children, without relying on isChild1 of tree edges
        nc = sum((!e.hybrid || getchild(e) !== pn) for e in pn.edge)
        badpolytomy = (nc > 1)
    end
    return badpolytomy
end

@doc raw"""
    shrink2cycles!(net::HybridNetwork, unroot=false::Bool)

If `net` contains a 2-cycle, collapse the cycle into one edge of length
tA + γt1+(1-γ)t2 + tB (see below), and return true.
Return false otherwise.
A 2-cycle is a set of 2 parallel hybrid edges, from the same parent node to the
same hybrid child node.

           A                A
           | tA             |
         parent             |
           | \              |
    t2,1-γ |  | t1,γ        | tA + γ*t1 + (1-γ)*t2 + tB
           | /              |
         hybrid             |
           | tB             |
           B                B

If any of the lengths or gammas associated with a 2-cycle are missing,
the combined length is missing. If γ is missing, branch lengths
are calculated using γ=0.5.

If `unroot` is false and the root is up for deletion, it will be kept only if it
is has degree 2 or more. If `unroot` is true and the root is up for deletion, it
will be kept only if it has degree 3 or more. A root node with degree 1 will be
deleted in both cases.
"""
function shrink2cycles!(net::HybridNetwork, unroot=false::Bool)
    foundcycle = false
    nh = length(net.hybrid)
    ih = nh # hybrids deleted from the end
    while ih > 0
        h = net.hybrid[ih]
        minor = getparentedgeminor(h)
        major = getparentedge(h)
        pmin = getparent(minor) # minor parent node
        pmaj = getparent(major) # major parent node
        if pmin !== pmaj # no 2-cycle
            ih -= 1
            continue
        end
        # 2-cycle
        foundcycle = true
        shrink2cycleat!(net, minor, major, unroot)
        nh = length(net.hybrid)
        ih = nh
        # we re-do if a cycle was removed: a new cycle might have appeared
    end
    return foundcycle
end

"""
    shrink2cycleat!(net::HybridNetwork, minor::Edge, major::Edge, unroot::Bool)

Remove `minor` edge then update the branch length of the remaining `major` edge.
Called by [`shrink2cycles!`](@ref)

Assumption: `minor` and `major` do form a 2-cycle. That is, they start and end
at the same node.
"""
function shrink2cycleat!(net::HybridNetwork, minor::Edge, major::Edge,
                         unroot::Bool)
    g = minor.gamma
    if g == -1.0 g=.5; end
    major.length = addBL(multiplygammas(    g, minor.length),
                         multiplygammas(1.0-g, major.length))
    deletehybridedge!(net, minor, false,unroot,false,false,false) # nofuse,unroot,multgammas,simplify
    return nothing
end

"""
    shrink3cycles!(net::HybridNetwork, unroot=false::Bool)

Remove all 2- and 3-cycles from a network.

Return true if `net` contains a 2-cycle or a 3-cycle; false otherwise.
A 3-cycle (2-cycle) is a set of 3 (2) nodes that are all connected.
One of them must be a hybrid node, since `net` is a DAG.

If `unroot` is false and the root is up for deletion, it will be kept only if it
is has degree 2 or more. If `unroot` is true and the root is up for deletion, it
will be kept only if it has degree 3 or more. A root node with degree 1 will be
deleted in both cases.

See [`shrink3cycleat!`](@ref) for details on branch lengths and
inheritance values.
"""
function shrink3cycles!(net::HybridNetwork, unroot=false::Bool)
    foundcycle = false
    nh = length(net.hybrid)
    ih = nh # hybrids deleted from the end
    while ih > 0
        h = net.hybrid[ih]
        minor = getparentedgeminor(h)
        major = getparentedge(h)
        pmin = getparent(minor) # minor parent node
        pmaj = getparent(major) # major parent node
        if pmin === pmaj # 2-cycle
            foundcycle = true
            shrink2cycleat!(net, minor, major, unroot)
            nh = length(net.hybrid)
            ih = nh + 1 # start over if a cycle was removed by setting ih = nh + 1.
                        # Shrinking could have created a new cycle.
        else # 3-cycle
            result = shrink3cycleat!(net, h, minor, major, pmin, pmaj, unroot)
            if result
                foundcycle = true
                nh = length(net.hybrid)
                ih = nh + 1 # start over as above
            end
        end
        ih -= 1
    end
    return foundcycle
end

@doc raw"""
    shrink3cycleat!(net::HybridNetwork, hybrid::Node, edge1::Edge, edge2::Edge,
                    node1::Node, node2::Node, unroot::Bool)

Replace a 3-cycle at a given `hybrid` node by a single node, if any.
Assumption: `edge1` (`node1`) and `edge2` (`node2`) are the parent edges (nodes)
of `hybrid`. Return true if a 3-cycle is found and removed, false otherwise.
There is a 3-cycle if nodes 1 & 2 are connected, by an edge called `e3` below.

There are two cases, with differing effects on the γ inheritance
values and branch lengths.

**Hybrid case**: the 3-cycle is shrunk to a hybrid node, which occurs if
either node 1 or 2 is a hybrid node (that is, e3 is hybrid). If e3 goes
from node 1 to node 2, the 3-cycle (left) is shrunk as on the right:

    \eA      /eB           \eA  /eB
     1--e3->2       γ1+γ2γ3 \  / γ2(1-γ3)
      \    /               hybrid
     γ1\  /γ2
      hybrid

with new branch lengths:
new tA = tA + (γ1.t1 + γ2γ3.(t2+t3))/(γ1+γ2γ3),
new tB = tB + t2,
provided that γ1, γ2=1-γ1, and γ3 are not missing. If one of them is missing
then γ1 and γ2 remain as is, and e3 is deleted naively,
such that new tA = tA + t1 and new tB = tB + t2.
If γ's are not missing but one of t1,t2,t3 is missing, then the γ's are
updated to γ1+γ2γ3 and γ2(1-γ3), but t's are update naively.

**Tree case**: the 3-cycle is shrunk to a tree node, which occurs if node 1 & 2
are both tree nodes (that is, e3 is a tree edge). If eC is the child edge of
`hybrid`, the 3-cycle (left) is shrunk as on the right:

    \eA                  \eA
     1--e3--2--eB--       \
      \    /               n--eB--
     γ1\  /γ2              |
      hybrid               |eC
        |
        |eC

with new branch lengths:
new tA = tA + γ2.t3,
new tB = tB + γ1.t3,
new tC = tC + γ1.t1 + γ2.t2,
provided that γ1, γ2=1-γ1, t1, t2 and t3 are not missing.
If one is missing, then e1 is deleted naively such that
tB is unchanged, new tC = tC + t2 and new tA = tA + t3.
"""
function shrink3cycleat!(net::HybridNetwork, hybrid::Node, edge1::Edge,
                         edge2::Edge, node1::Node, node2::Node, unroot::Bool)
    # check for presence of 3 cycle
    edge3 = nothing
    for e in node1.edge # find edge connecting node1 and node2
        e !== edge1 || continue
        n = getOtherNode(e, node1)
        if n === node2
            edge3 = e
            break
        end
    end
    !isnothing(edge3) || return false # no 3-cycle at node h
    # identify case type
    if edge3.hybrid # one of the parent nodes is a hybrid
        # to shrink this, delete edge connecting these two nodes (edge3 here)
        if getchild(edge3) === node1
            node1, node2 = node2, node1
            edge1, edge2 = edge2, edge1
        end # now: node1 --edge3--> node2
        edgeA = nothing
        for e in node1.edge
            if e!== edge1 && e !== edge2
                edgeA = e
                break
            end
        end
        g1 = edge1.gamma
        g2g3 = multiplygammas(edge2.gamma, edge3.gamma)
        g1tilde = addBL(g1, g2g3)
        if g1tilde != -1.0 # else one of the γ is missing: do nothing with γs and ts
            edge1.gamma = g1tilde
            edge2.gamma = 1.0-g1tilde
            edge1.isMajor = g1tilde >= 0.5
            edge2.isMajor = !edge1.isMajor
            if edge1.length != -1.0 && edge2.length != -1.0 && edge3.length != -1.0
                edge1.length = (edge1.length *g1 + (edge3.length + edge2.length)*g2g3)/g1tilde
            end
        end
        deletehybridedge!(net, edge3, false,unroot,false,false) # nofuse,unroot,multgammas,simplify
    else # parent nodes 1 and 2 are both tree nodes
        edgeB = nothing
        for e in node2.edge
            if e !== edge1 && e !==edge3
                edgeB = e
                break
            end
        end
        g1t1 = multiplygammas(edge1.gamma, edge1.length)
        t3 = edge3.length
        if g1t1 != -1.0 && edge2.length != -1.0 && t3 != -1.0 # else do nothing: keep tA, tB, tC as is
            edgeB.length = addBL(edgeB.length, edge1.gamma * t3)
            edge3.length = t3 * edge2.gamma
            edge2.length = g1t1 + edge2.gamma * edge2.length
        end
        deletehybridedge!(net, edge1, false,unroot,false,false) # nofuse,unroot,multgammas,simplify
    end
    return true
end

"""
    adjacentedges(centeredge::Edge)

Vector of all edges that share a node with `centeredge`.
"""
function adjacentedges(centeredge::Edge)
    n = centeredge.node
    length(n) == 2 || error("center edge is connected to $(length(n)) nodes")
    @inbounds edges = copy(n[1].edge) # shallow copy, to avoid modifying the first node
    @inbounds for ei in n[2].edge
        ei === centeredge && continue # don't add the center edge again
        getOtherNode(ei, n[2]) === n[1] && continue # any parallel edge would have been in `edges` already
        push!(edges, ei)
    end
    return edges
end

#------------------------------------
function citation()
    bibfile = joinpath(@__DIR__, "..", "CITATION.bib")
    out = readlines(bibfile)
    println("Bibliography in bibtex format also in CITATION.bib")
    println(join(out,'\n'))
end<|MERGE_RESOLUTION|>--- conflicted
+++ resolved
@@ -1577,144 +1577,6 @@
 end
 
 
-<<<<<<< HEAD
-=======
-function sorttaxa!(df::DataFrame, co=Int[]::Vector{Int})
-    if length(co)==0
-        co = collect(1:7)
-    end
-    length(co) > 6 || error("column vector must be of length 7 or more")
-    ptax = Array{Int8}(undef, 4)
-    pCF  = Array{Int8}(undef, 3)
-    taxnam = Array{eltype(df[!,co[1]])}(undef, 4)
-    for i in 1:size(df,1)
-        for j in 1:4 taxnam[j] = df[i,co[j]]; end
-        sortperm!(ptax, taxnam)
-        sorttaxaCFperm!(pCF, ptax) # update permutation pCF according to taxon permutation
-        df[i,co[1]], df[i,co[2]], df[i,co[3]], df[i,co[4]] = taxnam[ptax[1]], taxnam[ptax[2]], taxnam[ptax[3]], taxnam[ptax[4]]
-        df[i,co[5]], df[i,co[6]], df[i,co[7]] = df[i,co[pCF[1]+4]], df[i,co[pCF[2]+4]], df[i,co[pCF[3]+4]]
-    end
-    return df
-end
-
-function sorttaxa!(qua::Quartet, ptax::Vector{Int8}, pCF::Vector{Int8})
-    qt = qua.taxon
-    if length(qt)==4
-        sortperm!(ptax, qt)
-        sorttaxaCFperm!(pCF, ptax) # update permutation pCF accordingly
-        qt[1], qt[2], qt[3], qt[4] = qt[ptax[1]], qt[ptax[2]], qt[ptax[3]], qt[ptax[4]]
-        qua.obsCF[1], qua.obsCF[2], qua.obsCF[3] = qua.obsCF[pCF[1]], qua.obsCF[pCF[2]], qua.obsCF[pCF[3]]
-        # do *NOT* modify qua.qnet.quartetTaxon: it points to the same array as qua.taxon
-        eCF = qua.qnet.expCF
-        if length(eCF)==3
-            eCF[1], eCF[2], eCF[3] = eCF[pCF[1]], eCF[pCF[2]], eCF[pCF[3]]
-        end
-    elseif length(qt)!=0
-        error("Quartet with $(length(qt)) taxa")
-    end
-    return qua
-end
-
-# find permutation pCF of the 3 CF values: 12_34, 13_24, 14_23. 3!=6 possible permutations
-# ptax = one of 4!=24 possible permutations on the 4 taxon names
-# kernel: pCF = identity if ptax = 1234, 2143, 3412 or 4321
-# very long code, but to minimize equality checks at run time
-function sorttaxaCFperm!(pcf::Vector{Int8}, ptax::Vector{Int8})
-    if ptax[1]==1
-        if     ptax[2]==2
-            pcf[1]=1
-            if  ptax[3]==3 # ptax = 1,2,3,4
-                pcf[2]=2; pcf[3]=3
-            else           # ptax = 1,2,4,3
-                pcf[2]=3; pcf[3]=2
-            end
-        elseif ptax[2]==3
-            pcf[1]=2
-            if  ptax[3]==2 # ptax = 1,3,2,4
-                pcf[2]=1; pcf[3]=3
-            else           # ptax = 1,3,4,2
-                pcf[2]=3; pcf[3]=1
-            end
-        else # ptax[2]==4
-            pcf[1]=3
-            if  ptax[3]==2 # ptax = 1,4,2,3
-                pcf[2]=1; pcf[3]=2
-            else           # ptax = 1,4,3,2
-                pcf[2]=2; pcf[3]=1
-            end
-        end
-    elseif ptax[1]==2
-        if     ptax[2]==1
-            pcf[1]=1
-            if  ptax[3]==4 # ptax = 2,1,4,3
-                pcf[2]=2; pcf[3]=3
-            else           # ptax = 2,1,3,4
-                pcf[2]=3; pcf[3]=2
-            end
-        elseif ptax[2]==4
-            pcf[1]=2
-            if  ptax[3]==1 # ptax = 2,4,1,3
-                pcf[2]=1; pcf[3]=3
-            else           # ptax = 2,4,3,1
-                pcf[2]=3; pcf[3]=1
-            end
-        else # ptax[2]==3
-            pcf[1]=3
-            if  ptax[3]==1 # ptax = 2,3,1,4
-                pcf[2]=1; pcf[3]=2
-            else           # ptax = 2,3,4,1
-                pcf[2]=2; pcf[3]=1
-            end
-        end
-    elseif ptax[1]==3
-        if     ptax[2]==4
-            pcf[1]=1
-            if  ptax[3]==1 # ptax = 3,4,1,2
-                pcf[2]=2; pcf[3]=3
-            else           # ptax = 3,4,2,1
-                pcf[2]=3; pcf[3]=2
-            end
-        elseif ptax[2]==1
-            pcf[1]=2
-            if  ptax[3]==4 # ptax = 3,1,4,2
-                pcf[2]=1; pcf[3]=3
-            else           # ptax = 3,1,2,4
-                pcf[2]=3; pcf[3]=1
-            end
-        else # ptax[2]==2
-            pcf[1]=3
-            if  ptax[3]==4 # ptax = 3,2,4,1
-                pcf[2]=1; pcf[3]=2
-            else           # ptax = 3,2,1,4
-                pcf[2]=2; pcf[3]=1
-            end
-        end
-    else # ptax[1]==4
-        if     ptax[2]==3
-            pcf[1]=1
-            if  ptax[3]==2 # ptax = 4,3,2,1
-                pcf[2]=2; pcf[3]=3
-            else           # ptax = 4,3,1,2
-                pcf[2]=3; pcf[3]=2
-            end
-        elseif ptax[2]==2
-            pcf[1]=2
-            if  ptax[3]==3 # ptax = 4,2,3,1
-                pcf[2]=1; pcf[3]=3
-            else           # ptax = 4,2,1,3
-                pcf[2]=3; pcf[3]=1
-            end
-        else # ptax[2]==1
-            pcf[1]=3
-            if  ptax[3]==3 # ptax = 4,1,3,2
-                pcf[2]=1; pcf[3]=2
-            else           # ptax = 4,1,2,3
-                pcf[2]=2; pcf[3]=1
-            end
-        end
-    end
-end
->>>>>>> 8589146c
 
 """
     setlengths!(edges::Vector{Edge}, lengths::AbstractVector)
