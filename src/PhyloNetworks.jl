--- conflicted
+++ resolved
@@ -95,11 +95,8 @@
 expectationsPlot,
 predint,
 predintPlot,
-<<<<<<< HEAD
-anova
-=======
+anova,
 parsimonyDiscrete
->>>>>>> 490092f8
 
 # export part
 
